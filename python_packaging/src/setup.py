#
# This file is part of the GROMACS molecular simulation package.
#
# Copyright (c) 2019, by the GROMACS development team, led by
# Mark Abraham, David van der Spoel, Berk Hess, and Erik Lindahl,
# and including many others, as listed in the AUTHORS file in the
# top-level source directory and at http://www.gromacs.org.
#
# GROMACS is free software; you can redistribute it and/or
# modify it under the terms of the GNU Lesser General Public License
# as published by the Free Software Foundation; either version 2.1
# of the License, or (at your option) any later version.
#
# GROMACS is distributed in the hope that it will be useful,
# but WITHOUT ANY WARRANTY; without even the implied warranty of
# MERCHANTABILITY or FITNESS FOR A PARTICULAR PURPOSE.  See the GNU
# Lesser General Public License for more details.
#
# You should have received a copy of the GNU Lesser General Public
# License along with GROMACS; if not, see
# http://www.gnu.org/licenses, or write to the Free Software Foundation,
# Inc., 51 Franklin Street, Fifth Floor, Boston, MA  02110-1301  USA.
#
# If you want to redistribute modifications to GROMACS, please
# consider that scientific software is very special. Version
# control is crucial - bugs must be traceable. We will be happy to
# consider code for inclusion in the official distribution, but
# derived work must not be called official GROMACS. Details are found
# in the README & COPYING files - if they are missing, get the
# official version at http://www.gromacs.org.
#
# To help us fund GROMACS development, we humbly ask that you cite
# the research papers on the package. Check out http://www.gromacs.org.

# Python setuptools script to build and install the gmxapi Python interface
# from a GROMACS installation directory.

# Usage note: things go smoothly when we stick to the setup.py convention of
# having a package source directory with the same name as the package at the
# same level as the setup.py script and only expect `pip install .` in the
# setup.py directory. If we play with the layout more, it is hard to keep all
# of the `pip` and `setup.py` cases working as expected. This is annoying
# because running the Python interpreter immediately from the same directory
# can find the uninstalled source instead of the installed package. We can
# ease this pain by building an sdist in the enclosing CMake build scope
# and encouraging users to `pip install the_sdist.archive`. Otherwise, we
# just have to document that we only support full build-install of the Python
# package from the directory containing setup.py, which may clutter that
# directory with some artifacts.

from skbuild import setup

setup(
    name='gmxapi',

<<<<<<< HEAD
    # TODO: (pending infrastructure and further discussion) Replace with CMake variables from GMXAPI version.
    version='0.1.0.dev3',
=======
    # TODO: replace with CMake variables from GMXAPI version.
    version='0.1.0.dev0+fr7',
>>>>>>> 9977ecaa
    python_requires='>=3.4, <4',
    setup_requires=['setuptools>=28'],

    packages=['gmxapi'],
    cmake_args=['-DCMAKE_OSX_DEPLOYMENT_TARGET:STRING=10.9',
                '-DCMAKE_OSX_ARCHITECTURES:STRING=x86_64'],

    author='M. Eric Irrgang',
    author_email='info@gmxapi.org',
    description='gmxapi Python interface for GROMACS',
    license='LGPL',
    url='http://gmxapi.org/',

    # The installed package will contain compiled C++ extensions that cannot be loaded
    # directly from a zip file.
    zip_safe=False
)<|MERGE_RESOLUTION|>--- conflicted
+++ resolved
@@ -53,13 +53,8 @@
 setup(
     name='gmxapi',
 
-<<<<<<< HEAD
     # TODO: (pending infrastructure and further discussion) Replace with CMake variables from GMXAPI version.
     version='0.1.0.dev3',
-=======
-    # TODO: replace with CMake variables from GMXAPI version.
-    version='0.1.0.dev0+fr7',
->>>>>>> 9977ecaa
     python_requires='>=3.4, <4',
     setup_requires=['setuptools>=28'],
 
