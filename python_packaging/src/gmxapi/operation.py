#
# This file is part of the GROMACS molecular simulation package.
#
# Copyright (c) 2019, by the GROMACS development team, led by
# Mark Abraham, David van der Spoel, Berk Hess, and Erik Lindahl,
# and including many others, as listed in the AUTHORS file in the
# top-level source directory and at http://www.gromacs.org.
#
# GROMACS is free software; you can redistribute it and/or
# modify it under the terms of the GNU Lesser General Public License
# as published by the Free Software Foundation; either version 2.1
# of the License, or (at your option) any later version.
#
# GROMACS is distributed in the hope that it will be useful,
# but WITHOUT ANY WARRANTY; without even the implied warranty of
# MERCHANTABILITY or FITNESS FOR A PARTICULAR PURPOSE.  See the GNU
# Lesser General Public License for more details.
#
# You should have received a copy of the GNU Lesser General Public
# License along with GROMACS; if not, see
# http://www.gnu.org/licenses, or write to the Free Software Foundation,
# Inc., 51 Franklin Street, Fifth Floor, Boston, MA  02110-1301  USA.
#
# If you want to redistribute modifications to GROMACS, please
# consider that scientific software is very special. Version
# control is crucial - bugs must be traceable. We will be happy to
# consider code for inclusion in the official distribution, but
# derived work must not be called official GROMACS. Details are found
# in the README & COPYING files - if they are missing, get the
# official version at http://www.gromacs.org.
#
# To help us fund GROMACS development, we humbly ask that you cite
# the research papers on the package. Check out http://www.gromacs.org.

"""Define gmxapi-compliant Operations

Provide decorators and base classes to generate and validate gmxapi Operations.

<<<<<<< HEAD
=======
Nodes in a work graph are created as instances of Operations. An Operation factory
accepts well-defined inputs as key word arguments. The object returned by such
a factory is a handle to the node in the work graph. It's ``output`` attribute
is a collection of the Operation's results.

function_wrapper(...) produces a wrapper that converts a function to an Operation
factory. The Operation is defined when the wrapper is called. The Operation is
instantiated when the factory is called. The function is executed when the Operation
instance is run.

The framework ensures that an Operation instance is executed no more than once.
"""

>>>>>>> 29616660
__all__ = ['computed_result',
           'append_list',
           'concatenate_lists',
           'function_wrapper',
           'make_constant',
           ]

import collections
import functools
import inspect
import weakref
from contextlib import contextmanager

from gmxapi import exceptions


class ImmediateResult(object):
    """Data handle for a simple result.

    Instances of this class can be used to provide a gmxapi compatible data
    handle for trivial operations. Operation and result are stateless and can be
    evaluated in any Context.

    Used internally to implement the computed_result factory. The interface for
    this class will evolve as the gmxapi data model evolves. Generally, code
    providing gmxapi data sources should use one of the factories or decorators
    provided in the gmxapi.operation module rather than instantiating from this
    class directly.
    """

    def __init__(self, implementation=None, input=None):
        """Wrap a callable for a simple data source that does not need Future behavior.

        Provides a gmxapi compatible interface for data sources.

        Arguments:
            implementation : Python callable that consumes ``input`` and returns data
            input : object compatible with the call signature of ``implementation``

        ``input`` must have an ``args`` attribute and a ``kwargs`` attribute to be used as

            implementation(*input.args, **input.kwargs)

        Callers should not assume when or how often ``implementation`` could be called.
        Only suitable for function objects without side effects.
        """
        assert callable(implementation)
        assert hasattr(input, 'args')
        assert hasattr(input, 'kwargs')
        # Retain input information for introspection.
        self.__input = input

        self.__cached_value = implementation(*input.args, **input.kwargs)
        # TODO: (FR4) need a utility to resolve the base type of a value
        #  that may be a proxy object.
        self._dtype = type(self.__cached_value)

    @property
    def dtype(self):
        """The data type of the return value for the wrapped function."""
        return self._dtype

    def result(self):
        """Return value of the wrapped function."""
        return self.__cached_value


def computed_result(function):
    """Decorate a function to get a helper that produces an object with Result behavior.

    When called, the new function produces an ImmediateResult object.

    The new function has the same signature as the original function, but can accept
    gmxapi data proxies, assuming the provided proxy objects represent types
    compatible with the original signature.

    Calls to `result()` return the value that `function` would return when executed
    in the local context with the inputs fully resolved.

    The API does not specify when input data dependencies will be resolved
    or when the wrapped function will be executed. That is, ``@computed_result``
    functions may force immediate resolution of data dependencies and/or may
    be called more than once to satisfy dependent operation inputs.
    """

    @functools.wraps(function)
    def new_function(*args, **kwargs):
        # The signature of the new function will accept abstractions
        # of whatever types it originally accepted. This wrapper must
        # * Create a mapping to the original call signature from `input`
        # * Add handling for typed abstractions in wrapper function.
        # * Process arguments to the wrapper function into `input`

        sig = inspect.signature(function)
        # Note: Introspection could fail.
        # TODO: Figure out what to do with exceptions where this introspection
        #  and rebinding won't work.
        # ref: https://docs.python.org/3/library/inspect.html#introspecting-callables-with-the-signature-object

        # TODO: (FR3+) create a serializable data structure for inputs discovered
        #  from function introspection.

        # TODO: (FR4) handle typed abstractions in input arguments

        input_list = []
        for arg in args:
            if hasattr(arg, 'result'):
                input_list.append(arg.result())
            else:
                input_list.append(arg)
        input_dict = {}
        for name, value in kwargs.items():
            if hasattr(value, 'result'):
                input_dict[name] = value.result()
            else:
                input_dict[name] = value

        input_pack = sig.bind(*input_list, **input_dict)

        result_object = ImmediateResult(function, input_pack)
        return result_object

    return new_function


@computed_result
def append_list(a: list = (), b: list = ()):
    """Operation that consumes two lists and produces a concatenated single list."""
    # TODO: (FR4) Returned list should be an NDArray.
    if isinstance(a, (str, bytes)) or isinstance(b, (str, bytes)):
        raise exceptions.ValueError('Input must be a pair of lists.')
    try:
        list_a = list(a)
    except TypeError:
        list_a = list([a])
    try:
        list_b = list(b)
    except TypeError:
        list_b = list([b])
    return list_a + list_b


def concatenate_lists(sublists: list = ()):
    """Combine data sources into a single list.

    A trivial data flow restructuring operation
    """
    if isinstance(sublists, (str, bytes)):
        raise exceptions.ValueError('Input must be a list of lists.')
    if len(sublists) == 0:
        return []
    else:
        return append_list(sublists[0], concatenate_lists(sublists[1:]))


@computed_result
def make_constant(value):
    """Provide a predetermined value at run time.

    This is a trivial operation that provides a (typed) value, primarily for
    internally use to manage gmxapi data flow.

    Accepts a value of any type. The object returned has a definite type and
    provides same interface as other gmxapi outputs. Additional constraints or
    guarantees on data type may appear in future versions.
    """
    # TODO: (FR4+) Manage type compatibility with gmxapi data interfaces.
    return type(value)(value)


# In the longer term, Contexts could provide metaclasses that allow transformation or dispatching
# of the basic aspects of the operation protocols between Contexts or from a result handle into a
# new context, based on some attribute or behavior in the result handle.

# TODO: For outputs, distinguish between "results" and "events".
#  Both are published to the resource manager in the same way, but the relationship
#  with subscribers is potentially different.
def function_wrapper(output=None):
    """Generate a decorator for wrapped functions with signature manipulation.

    New function accepts the same arguments, with additional arguments required by
    the API.

    The new function returns an object with an `output` attribute containing the named outputs.

    Example:
        @function_wrapper(output={'spam': str, 'foo': str})
        def myfunc(parameter: str = None, output=None):
            output.spam = parameter
            output.foo = parameter + ' ' + parameter

        operation1 = myfunc(parameter='spam spam')
        assert operation1.output.spam.result() == 'spam spam'
        assert operation1.output.foo.result() == 'spam spam spam spam'
    """
    # TODO: more flexibility to capture return value by default?
    #     If 'output' is provided to the wrapper, a data structure will be passed to
    #     the wrapped functions with the named attributes so that the function can easily
    #     publish multiple named results. Otherwise, the `output` of the generated operation
    #     will just capture the return value of the wrapped function.
    # For now, this behavior is obtained with @computed_result

    # TODO: (FR5+) gmxapi operations need to allow a context-dependent way to generate an implementation with input.
    # This function wrapper reproduces the wrapped function's kwargs, but does not allow chaining a
    # dynamic `input` kwarg and does not dispatch according to a `context` kwarg. We should allow
    # a default implementation and registration of alternate implementations. We don't have to do that
    # with functools.singledispatch, but we could, if we add yet another layer to generate a wrapper
    # that takes the context as the first argument. (`singledispatch` inspects the first argument rather
    # that a named argument)

    # Implementation note: The closure of the current function is used to
    # dynamically define several classes that support the operation to be
    # created by the returned decorator.

    # Encapsulate the description of the input data flow.
    PyFuncInput = collections.namedtuple('Input', ('args', 'kwargs', 'dependencies'))

    # Encapsulate the description of a data output.
    Output = collections.namedtuple('Output', ('name', 'dtype', 'done', 'data'))

    class Publisher(object):
        """Data descriptor for write access to a specific named data resource.
<<<<<<< HEAD
        """

        def __init__(self, name, dtype):
            # self._input = Input(input.args, input.kwargs, input.dependencies)
            # self._instance = instance
=======

        For a wrapped function receiving an ``output`` argument, provides the
        accessors for an attribute on the object passed as ``output``. Maps
        read and write access by the wrapped function to appropriate details of
        the resource manager.

        Used internally to implement settable attributes on PublishingDataProxy.
        Allows PublishingDataProxy to be dynamically defined in the scope of the
        operation.function_wrapper closure. Each named output is represented by
        an instance of Publisher in the PublishingDataProxy class definition for
        the operation.

        Ref: https://docs.python.org/3/reference/datamodel.html#implementing-descriptors

        Collaborations:
        Relies on implementation details of ResourceManager.
        """
        def __init__(self, name, dtype):
>>>>>>> 29616660
            self.name = name
            self.dtype = dtype

        def __get__(self, instance, owner):
            if instance is None:
                # Access through class attribute of owner class
                return self
            resource_manager = instance._instance
            return getattr(resource_manager._data, self.name)

        def __set__(self, instance, value):
            resource_manager = instance._instance
            resource_manager.set_result(self.name, value)

<<<<<<< HEAD
=======
        def __repr__(self):
            return 'Publisher(name={}, dtype={})'.format(self.name, self.dtype.__qualname__)

>>>>>>> 29616660
    class DataProxyBase(object):
        """Limited interface to managed resources.

        Inherit from DataProxy to specialize an interface to an ``instance``.
        In the derived class, either do not define ``__init__`` or be sure to
        initialize the super class (DataProxy) with an instance of the object
        to be proxied.

        Acts as an owning handle to ``instance``, preventing the reference count
        of ``instance`` from going to zero for the lifetime of the proxy object.
        """

        def __init__(self, instance):
            self._instance = instance

    # Dynamically define a type for the PublishingDataProxy using a descriptor for each attribute.
    # TODO: Encapsulate this bit of script in a metaclass definition.
    namespace = {}
    for name, dtype in output.items():
        namespace[name] = Publisher(name, dtype)
    namespace['__doc__'] = "Handler for write access to the `output` of an operation.\n\n" + \
                           "Acts as a sort of PublisherCollection."
    PublishingDataProxy = type('PublishingDataProxy', (DataProxyBase,), namespace)

    class ResultGetter(object):
        """Fetch data to the caller's Context.

        Returns an object of the concrete type specified according to
        the operation that produces this Result.
        """

        def __init__(self, resource_manager, name, dtype):
            self.resource_manager = resource_manager
            self.name = name
            self.dtype = dtype

        def __call__(self):
            self.resource_manager.update_output()
            assert self.resource_manager._data[self.name].done
            # Return ownership of concrete data
            return self.resource_manager._data[self.name].data

    class Future(object):
        def __init__(self, resource_manager, name, dtype):
            self.name = name
            if not isinstance(dtype, type):
                raise exceptions.ValueError('dtype argument must specify a type.')
            self.dtype = dtype
            # This abstraction anticipates that a Future might not retain a strong
            # reference to the resource_manager, but only to a facility that can resolve
            # the result() call. Additional aspects of the Future interface can be
            # developed without coupling to a specific concept of the resource manager.
            self._result = ResultGetter(resource_manager, name, dtype)

        def result(self):
            return self._result()

        def __getitem__(self, item):
            """Get a more limited view on the Future."""

            # TODO: Strict definition of outputs and output types can let us validate this earlier.
            #  We need AssociativeArray and NDArray so that we can type the elements.
            #  Allowing a Future with None type is a hack.
            def result():
                return self.result()[item]

            future = collections.namedtuple('Future', ('dtype', 'result'))(None, result)
            return future

    class OutputDescriptor(object):
        """Read-only data descriptor for proxied output access.

        Knows how to get a Future from the resource manager.
        """

        def __init__(self, name, dtype):
            self.name = name
            self.dtype = dtype

        def __get__(self, proxy, owner):
            if proxy is None:
                # Access through class attribute of owner class
                return self
            return proxy._instance.future(name=self.name, dtype=self.dtype)

    class OutputDataProxy(DataProxyBase):
        """Handler for read access to the `output` member of an operation handle.

        Acts as a sort of ResultCollection.

        A ResourceManager creates an OutputDataProxy instance at initialization to
        provide the ``output`` property of an operation handle.
        """
        # TODO: Needs to know the output schema of the operation,
        #  so type definition is a detail of the operation definition.
        #  (Could be "templated" on Context type)
        # TODO: (FR3+) We probably want some other container behavior,
        #  in addition to the attributes...

    for name, dtype in output.items():
        setattr(OutputDataProxy, name, OutputDescriptor(name, dtype))

    class ResourceManager(object):
        """Provides data publication and subscription services.

<<<<<<< HEAD
        Owns data published by operation implementation or served to consumers.
        Mediates read and write access to the managed data streams.

        The `publisher` attribute is an object that can have pre-declared resources
        assigned to as attributes by an operation publishing its results.

        The `data` attribute is an object with pre-declared resources available through
        attribute access. Reading an attribute produces a new Result proxy object for
        pre-declared data or raises an AttributeError.
=======
        Owns the data published by the operation implementation or served to consumers.
        Mediates read and write access to the managed data streams.

        This ResourceManager implementation is defined in conjunction with a
        run-time definition of an Operation that wraps a Python callable (function).
        ResourceManager is instantiated with a reference to the callable.

        When the Operation is run, the resource manager prepares resources for the wrapped
        function. Inputs provided to the Operation factory are provided to the
        function as keyword arguments. The wrapped function publishes its output
        through the (additional) ``output`` key word argument. This argument is
        a short-lived resource, prepared by the ResourceManager, with writable
        attributes named in the call to function_wrapper().

        After the Operation has run and the outputs published, the data managed
        by the ResourceManager is marked "done."

        Protocols:

        The data() method produces a read-only collection of outputs named for
        the Operation when the Operation's ``output`` attribute is accessed.

        publishing_resources() can be called once during the ResourceManager lifetime
        to provide the ``output`` object for the wrapped function. (Used by update_output().)

        update_output() brings the managed output data up-to-date with the input
        when the Operation results are needed. If the Operation has not run, an
        execution session is prepared with input and output arguments for the
        wrapped Python callable. Output is publishable only during this session.
>>>>>>> 29616660

        TODO: This functionality should evolve to be a facet of Context implementations.
         There should be no more than one ResourceManager instance per work graph
         node in a Context. This will soon be at odds with letting the ResourceManager
         be owned by an operation instance handle.
        TODO: The publisher and data objects can be more strongly defined through
         interaction between the Context and clients.
        """

        @contextmanager
        def __publishing_context(self):
            """Get a context manager for resolving the data dependencies of this node.

<<<<<<< HEAD
            Use the returned object as a Python context manager.
            'output' type resources can be published exactly once, and only while the
            publishing context is active. Outputs are marked 'done' when exiting
            the context manager.
=======
            The returned object is a Python context manager (used to open a `with` block)
            to define the scope in which the operation's output can be published.
            'output' type resources can be published exactly once, and only while the
            publishing context is active. (See operation.function_wrapper())

            Used internally to implement ResourceManager.publishing_resources()

            Responsibilities of the context manager are to:
                * (TODO) Make sure dependencies are resolved.
                * Make sure outputs are marked 'done' when leaving the context.

>>>>>>> 29616660
            """

            # TODO:
            # if self._data.done():
            #     raise exceptions.ProtocolError('Resources have already been published.')
            resource = PublishingDataProxy(weakref.proxy(self))
<<<<<<< HEAD
            try:
                yield resource
=======
            # ref: https://docs.python.org/3/library/contextlib.html#contextlib.contextmanager
            try:
                yield resource
            except Exception as e:
                message = 'Uncaught exception while providing output-publishing resources for {}.'.format(self._runner)
                raise exceptions.ApiError(message) from e
>>>>>>> 29616660
            finally:
                self.done = True

        def __init__(self, input_fingerprint=None, runner=None):
            """Initialize a resource manager for the inputs and outputs of an operation.

            Arguments:
                runner : callable to be called once to set output data
                input_fingerprint : Uniquely identifiable input data description

            """
            assert callable(runner)
            assert input_fingerprint is not None

            # Note: This implementation assumes there is one ResourceManager instance per data source,
            # so we only stash the inputs and dependency information for a single set of resources.
            # TODO: validate input_fingerprint as its interface becomes clear.
            self._input_fingerprint = input_fingerprint

            self._data = {name: Output(name=name, dtype=dtype, done=False, data=None)
                          for name, dtype in output.items()}

            # TODO: reimplement as a data descriptor
            #  so that Publisher does not need a bound circular reference.
            self._publisher = PublishingDataProxy(weakref.proxy(self))
            self.__publishing_resources = [self.__publishing_context()]

            self.done = False
            self._runner = runner
            self.__operation_entrance_counter = 0

        def set_result(self, name, value):
            if type(value) == list:
                for item in value:
                    # In this specification, it is antithetical to publish Futures.
                    assert not hasattr(item, 'result')
            self._data[name] = Output(name=name,
                                      dtype=self._data[name].dtype,
                                      done=True,
                                      data=self._data[name].dtype(value))

        def update_output(self):
            """Bring the output of the bound operation up to date.

            Execute the bound operation once if and only if it has not
            yet been run in the lifetime of this resource manager.

            Used internally to implement Futures for the local operation
            associated with this resource manager.

            TODO: We need a different implementation for an operation whose output
             is served by multiple resource managers. E.g. an operation whose output
             is available across the ensemble, but which should only be executed on
             a single ensemble member.
            """
            # This code is not intended to be reentrant. We make a modest attempt to
            # catch unexpected reentrance, but this is not (yet) intended to be a thread-safe
            # resource manager implementation.
            if not self.done:
                self.__operation_entrance_counter += 1
                if self.__operation_entrance_counter > 1:
                    raise exceptions.ProtocolError('Bug detected: resource manager tried to execute operation twice.')
                if not self.done:
                    with self.local_input() as input:
                        # Note: Resources are marked "done" by the resource manager
                        # when the following context manager completes.
                        # TODO: Allow both structured and singular output.
                        #  For simple functions, just capture and publish the return value.
                        with self.publishing_resources() as output:
                            self._runner(*input.args, output=output, **input.kwargs)

        def future(self, name: str = None, dtype=None):
            """Retrieve a Future for a named output.

            TODO: (FR5+) Normalize this part of the interface between operation definitions and
             resource managers.
            """
            if not isinstance(name, str) or name not in self._data:
                raise exceptions.ValueError('"name" argument must name an output.')
            assert dtype is not None
            if dtype != self._data[name].dtype:
                message = 'Requested Future of type {} is not compatible with available type {}.'
                message = message.format(dtype, self._data[name].dtype)
                raise exceptions.ApiError(message)
            return Future(self, name, dtype)

        def data(self):
            """Get an adapter to the output resources to access results."""
            return OutputDataProxy(self)

        @contextmanager
        def local_input(self):
            """In an API session, get a handle to fully resolved locally available input data.

            Execution dependencies are resolved on creation of the context manager. Input data
            becomes available in the ``as`` object when entering the context manager, which
            becomes invalid after exiting the context manager. Resources allocated to hold the
            input data may be released when exiting the context manager.

            It is left as an implementation detail whether the context manager is reusable and
            under what circumstances one may be obtained.
            """
            # Localize data
            for dependency in self._dependencies:
                dependency()

            # TODO: (FR3+) be more rigorous.
            #  This should probably also use a sort of Context-based observer pattern rather than
            #  the result() method, which is explicitly for moving data across the API boundary.
            args = []
            try:
                for arg in self._input_fingerprint.args:
                    if hasattr(arg, 'result'):
                        args.append(arg.result())
                    else:
                        args.append(arg)
            except Exception as E:
                raise exceptions.ApiError('input_fingerprint not iterating on "args" attr as expected.') from E

            kwargs = {}
            try:
                for key, value in self._input_fingerprint.kwargs.items():
                    if hasattr(value, 'result'):
                        kwargs[key] = value.result()
                    else:
                        kwargs[key] = value
                    if isinstance(kwargs[key], list):
                        new_list = []
                        for item in kwargs[key]:
                            if hasattr(item, 'result'):
                                new_list.append(item.result())
                            else:
                                new_list.append(item)
                        kwargs[key] = new_list
                    try:
                        for item in kwargs[key]:
                            # TODO: This should not happen. Need proper tools for NDArray Futures.
                            # assert not hasattr(item, 'result')
                            if hasattr(item, 'result'):
                                kwargs[key][item] = item.result()
                    except TypeError:
                        # This is only a test for iterables
                        pass
            except Exception as E:
                raise exceptions.ApiError('input_fingerprint not iterating on "kwargs" attr as expected.') from E

            assert 'input' not in kwargs

            for key, value in kwargs.items():
                if key == 'command':
                    if type(value) == list:
                        for item in value:
                            assert not hasattr(item, 'result')
            input_pack = collections.namedtuple('InputPack', ('args', 'kwargs'))(args, kwargs)

            # Prepare input data structure
            yield input_pack

        def publishing_resources(self):
            """Get a context manager for resolving the data dependencies of this node.

            Use the returned object as a Python context manager.
            'output' type resources can be published exactly once, and only while the
            publishing context is active.

            Write access to publishing resources can be granted exactly once during the
            resource manager lifetime and conveys exclusive access.
            """
            return self.__publishing_resources.pop()

        ###
        # TODO: Need a facility to resolve inputs, chasing dependencies...
        ###

        @property
        def _dependencies(self):
            """Generate a sequence of call-backs that notify of the need to satisfy dependencies."""
            for arg in self._input_fingerprint.args:
                if hasattr(arg, 'result') and callable(arg.result):
                    yield arg.result
            for _, arg in self._input_fingerprint.kwargs.items():
                if hasattr(arg, 'result') and callable(arg.result):
                    yield arg.result
            for item in self._input_fingerprint.dependencies:
                assert hasattr(item, 'run')
                yield item.run

    def decorator(function):
        @functools.wraps(function)
        def factory(**kwargs):

            def get_resource_manager(instance):
                """Provide a reference to a resource manager for the dynamically defined Operation.

                Initial Operation implementation must own ResourceManager. As more formal Context is
                developed, this can be changed to a weak reference. A distinction can also be developed
                between the facet of the Context-level resource manager to which the Operation has access
                and the whole of the managed resources.
                """
                return ResourceManager(input_fingerprint=instance._input, runner=function)

            class Operation(object):
                """Dynamically defined Operation implementation.

                Define a gmxapi Operation for the functionality being wrapped by the enclosing code.
                """
                signature = inspect.signature(function)

                def __init__(self, **kwargs):
                    """Initialization defines the unique input requirements of a work graph node.

                    Initialization parameters map to the parameters of the wrapped function with
                    addition(s) to support gmxapi data flow and deferred execution.

                    If provided, an ``input`` keyword argument is interpreted as a parameter pack
                    of base input. Inputs also present as standalone keyword arguments override
                    values in ``input``.

                    Inputs that are handles to gmxapi operations or outputs induce data flow
                    dependencies that the framework promises to satisfy before the Operation
                    executes and produces output.
                    """
<<<<<<< HEAD
                    # Define the unique identity and data flow constraints of this work graph node.
=======
                    #
                    # Define the unique identity and data flow constraints of this work graph node.
                    #
>>>>>>> 29616660
                    # TODO: (FR4) generalize
                    input_dependencies = []

                    # TODO: Make allowed input strongly specified in the Operation definition.
                    # TODO: Resolve execution dependencies at run() and make non-data
                    #  execution `dependencies` just another input that takes the default
                    #  output of an operation and doesn't do anything with it.

                    # If present, kwargs['input'] is treated as an input "pack" providing _default_ values.
                    input_kwargs = {}
                    if 'input' in kwargs:
                        provided_input = kwargs.pop('input')
                        if provided_input is not None:
                            # Try to determine what 'input' is.
                            # TODO: (FR5+) handling should be related to Context.
                            #  The process of accepting input arguments includes resolving placement in
                            #  a work graph and resolving the Context responsibilities for graph nodes.
                            if hasattr(provided_input, 'run'):
                                input_dependencies.append(provided_input)
                            else:
                                # Assume a parameter pack is provided.
                                for key, value in provided_input.items():
                                    input_kwargs[key] = value
                    assert 'input' not in kwargs
                    assert 'input' not in input_kwargs

                    # Merge kwargs and kwargs['input'] (keyword parameters versus parameter pack)
                    for key in kwargs:
                        if key in self.signature.parameters:
                            input_kwargs[key] = kwargs[key]
                        else:
                            raise exceptions.UsageError('Unexpected keyword argument: {}'.format(key))

                    # TODO: (FR4) Check input types

                    self.__input = PyFuncInput(args=[],
                                               kwargs=input_kwargs,
                                               dependencies=input_dependencies)

                    # TODO: (FR5+) Split the definition of the resource structure
                    #  and the resource initialization.
                    # Resource structure definition logic can be moved to the level
                    # of the class definition. We need knowledge of the inputs to
                    # uniquely identify the resources for this operation instance.
                    # Implementation suggestion: Context-provided metaclass defines
                    # resource manager interface for this Operation. Factory function
                    # initializes compartmentalized resource management at object creation.
                    self.__resource_manager = get_resource_manager(self)

                @property
                def _input(self):
                    """Internal interface to support data flow and execution management."""
                    return self.__input

                @property
                def output(self):
                    # Note: if we define Operation classes exclusively in the scope
                    # of Context instances, we could elegantly have a single _resource_manager
                    # handle instance per Operation type per Context instance.
                    # That could make it easier to implement library-level optimizations
                    # for managing hardware resources or data placement for operations
                    # implemented in the same librarary. That would be well in the future,
                    # though, and could also be accomplished with other means,
                    # so here I'm assuming one resource manager handle instance
                    # per Operation handle instance.
                    #
                    # TODO: Allow both structured and singular output.
                    #  Either return self._resource_manager.data or self._resource_manager.data.output
                    # TODO: We can configure `output` as a data descriptor
                    #  instead of a property so that we can get more information
                    #  from the class attribute before creating an instance.
                    # The C++ equivalence would probably be a templated free function for examining traits.
                    return self.__resource_manager.data()

                def run(self):
                    """Make a single attempt to resolve data flow conditions.

                    This is a public method, but should not need to be called by users. Instead,
                    just use the `output` data proxy for result handles, or force data flow to be
                    resolved with the `result` methods on the result handles.

                    `run()` may be useful to try to trigger computation (such as for remotely
                    dispatched work) without retrieving results locally right away.

                    `run()` is also useful internally as a facade to the Context implementation details
                    that allow `result()` calls to ask for their data dependencies to be resolved.
                    Typically, `run()` will cause results to be published to subscribing operations as
                    they are calculated, so the `run()` hook allows execution dependency to be slightly
                    decoupled from data dependency, as well as to allow some optimizations or to allow
                    data flow to be resolved opportunistically. `result()` should not call `run()`
                    directly, but should cause the resource manager / Context implementation to process
                    the data flow graph.

                    In one conception, `run()` can have a return value that supports control flow
                    by itself being either runnable or not. The idea would be to support
                    fault tolerance, implementations that require multiple iterations / triggers
                    to complete, or looping operations.
                    """
                    self.__resource_manager.update_output()

            operation = Operation(**kwargs)
            return operation

        return factory

    return decorator<|MERGE_RESOLUTION|>--- conflicted
+++ resolved
@@ -36,8 +36,6 @@
 
 Provide decorators and base classes to generate and validate gmxapi Operations.
 
-<<<<<<< HEAD
-=======
 Nodes in a work graph are created as instances of Operations. An Operation factory
 accepts well-defined inputs as key word arguments. The object returned by such
 a factory is a handle to the node in the work graph. It's ``output`` attribute
@@ -51,7 +49,6 @@
 The framework ensures that an Operation instance is executed no more than once.
 """
 
->>>>>>> 29616660
 __all__ = ['computed_result',
            'append_list',
            'concatenate_lists',
@@ -274,13 +271,6 @@
 
     class Publisher(object):
         """Data descriptor for write access to a specific named data resource.
-<<<<<<< HEAD
-        """
-
-        def __init__(self, name, dtype):
-            # self._input = Input(input.args, input.kwargs, input.dependencies)
-            # self._instance = instance
-=======
 
         For a wrapped function receiving an ``output`` argument, provides the
         accessors for an attribute on the object passed as ``output``. Maps
@@ -299,7 +289,6 @@
         Relies on implementation details of ResourceManager.
         """
         def __init__(self, name, dtype):
->>>>>>> 29616660
             self.name = name
             self.dtype = dtype
 
@@ -314,12 +303,9 @@
             resource_manager = instance._instance
             resource_manager.set_result(self.name, value)
 
-<<<<<<< HEAD
-=======
         def __repr__(self):
             return 'Publisher(name={}, dtype={})'.format(self.name, self.dtype.__qualname__)
 
->>>>>>> 29616660
     class DataProxyBase(object):
         """Limited interface to managed resources.
 
@@ -425,17 +411,6 @@
     class ResourceManager(object):
         """Provides data publication and subscription services.
 
-<<<<<<< HEAD
-        Owns data published by operation implementation or served to consumers.
-        Mediates read and write access to the managed data streams.
-
-        The `publisher` attribute is an object that can have pre-declared resources
-        assigned to as attributes by an operation publishing its results.
-
-        The `data` attribute is an object with pre-declared resources available through
-        attribute access. Reading an attribute produces a new Result proxy object for
-        pre-declared data or raises an AttributeError.
-=======
         Owns the data published by the operation implementation or served to consumers.
         Mediates read and write access to the managed data streams.
 
@@ -465,7 +440,6 @@
         when the Operation results are needed. If the Operation has not run, an
         execution session is prepared with input and output arguments for the
         wrapped Python callable. Output is publishable only during this session.
->>>>>>> 29616660
 
         TODO: This functionality should evolve to be a facet of Context implementations.
          There should be no more than one ResourceManager instance per work graph
@@ -479,12 +453,6 @@
         def __publishing_context(self):
             """Get a context manager for resolving the data dependencies of this node.
 
-<<<<<<< HEAD
-            Use the returned object as a Python context manager.
-            'output' type resources can be published exactly once, and only while the
-            publishing context is active. Outputs are marked 'done' when exiting
-            the context manager.
-=======
             The returned object is a Python context manager (used to open a `with` block)
             to define the scope in which the operation's output can be published.
             'output' type resources can be published exactly once, and only while the
@@ -496,24 +464,18 @@
                 * (TODO) Make sure dependencies are resolved.
                 * Make sure outputs are marked 'done' when leaving the context.
 
->>>>>>> 29616660
             """
 
             # TODO:
             # if self._data.done():
             #     raise exceptions.ProtocolError('Resources have already been published.')
             resource = PublishingDataProxy(weakref.proxy(self))
-<<<<<<< HEAD
-            try:
-                yield resource
-=======
             # ref: https://docs.python.org/3/library/contextlib.html#contextlib.contextmanager
             try:
                 yield resource
             except Exception as e:
                 message = 'Uncaught exception while providing output-publishing resources for {}.'.format(self._runner)
                 raise exceptions.ApiError(message) from e
->>>>>>> 29616660
             finally:
                 self.done = True
 
@@ -736,13 +698,9 @@
                     dependencies that the framework promises to satisfy before the Operation
                     executes and produces output.
                     """
-<<<<<<< HEAD
-                    # Define the unique identity and data flow constraints of this work graph node.
-=======
                     #
                     # Define the unique identity and data flow constraints of this work graph node.
                     #
->>>>>>> 29616660
                     # TODO: (FR4) generalize
                     input_dependencies = []
 
