/*
 * This file is part of the GROMACS molecular simulation package.
 *
 * Copyright (c) 2015,2017, by the GROMACS development team, led by
 * Mark Abraham, David van der Spoel, Berk Hess, and Erik Lindahl,
 * and including many others, as listed in the AUTHORS file in the
 * top-level source directory and at http://www.gromacs.org.
 *
 * GROMACS is free software; you can redistribute it and/or
 * modify it under the terms of the GNU Lesser General Public License
 * as published by the Free Software Foundation; either version 2.1
 * of the License, or (at your option) any later version.
 *
 * GROMACS is distributed in the hope that it will be useful,
 * but WITHOUT ANY WARRANTY; without even the implied warranty of
 * MERCHANTABILITY or FITNESS FOR A PARTICULAR PURPOSE.  See the GNU
 * Lesser General Public License for more details.
 *
 * You should have received a copy of the GNU Lesser General Public
 * License along with GROMACS; if not, see
 * http://www.gnu.org/licenses, or write to the Free Software Foundation,
 * Inc., 51 Franklin Street, Fifth Floor, Boston, MA  02110-1301  USA.
 *
 * If you want to redistribute modifications to GROMACS, please
 * consider that scientific software is very special. Version
 * control is crucial - bugs must be traceable. We will be happy to
 * consider code for inclusion in the official distribution, but
 * derived work must not be called official GROMACS. Details are found
 * in the README & COPYING files - if they are missing, get the
 * official version at http://www.gromacs.org.
 *
 * To help us fund GROMACS development, we humbly ask that you cite
 * the research papers on the package. Check out http://www.gromacs.org.
 */
/*! \libinternal \file
 *
 * \brief Declares the routine running the inetgrators.
 *
 * \author David van der Spoel <david.vanderspoel@icm.uu.se>
 * \ingroup module_mdlib
 */
#ifndef GMX_MDLIB_RUNNER_H
#define GMX_MDLIB_RUNNER_H

#include <cstdio>
#include <cassert>

#include <array>
#include <memory>

#include "gromacs/commandline/filenm.h"
#include "gromacs/hardware/hw_info.h"
#include "gromacs/math/vec.h"
#include "gromacs/mdlib/main.h"
#include "gromacs/topology/topology.h"
#include "gromacs/utility/basedefinitions.h"
#include "gromacs/utility/real.h"

#include "repl_ex.h"

struct gmx_output_env_t;
struct ReplicaExchangeParameters;
struct t_commrec;

namespace gmx
{

/*! \libinternal \brief Runner object for supporting setup and execution of mdrun.
 *
 * This class has responsibility for the lifetime of data structures
 * that exist for the life of the simulation, e.g. for logging and
 * communication.
 *
 * \todo Most of the attributes should be declared by specific modules
 * as command-line options. Accordingly, they do not conform to the
 * naming scheme, because that would make for a lot of noise in the
 * diff, only to have it change again when the options move to their
 * modules.
 *
 * \todo Preparing logging and MPI contexts could probably be a
 * higher-level responsibility, so that an Mdrunner would get made
 * without needing to re-initialize these components (as currently
 * happens always for the master rank, and differently for the spawned
 * ranks with thread-MPI).
 */
class Mdrunner
{
    private:
        //! Parallelism-related user options.
        gmx_hw_opt_t             hw_opt;
        /*! \brief Number of filename argument values.
         *
         * Provided for compatibility with old C-style code accessing
         * command-line arguments that are file names. */
        constexpr static int nfile = 34;

        //! Filenames and properties from command-line argument values.
        std::array<t_filenm, nfile> filenames =
        {{{ efTPR, nullptr,     nullptr,     ffREAD },
          { efTRN, "-o",        nullptr,     ffWRITE },
          { efCOMPRESSED, "-x", nullptr,     ffOPTWR },
          { efCPT, "-cpi",      nullptr,     ffOPTRD | ffALLOW_MISSING },
          { efCPT, "-cpo",      nullptr,     ffOPTWR },
          { efSTO, "-c",        "confout",   ffWRITE },
          { efEDR, "-e",        "ener",      ffWRITE },
          { efLOG, "-g",        "md",        ffWRITE },
          { efXVG, "-dhdl",     "dhdl",      ffOPTWR },
          { efXVG, "-field",    "field",     ffOPTWR },
          { efXVG, "-table",    "table",     ffOPTRD },
          { efXVG, "-tablep",   "tablep",    ffOPTRD },
          { efXVG, "-tableb",   "table",     ffOPTRDMULT },
          { efTRX, "-rerun",    "rerun",     ffOPTRD },
          { efXVG, "-tpi",      "tpi",       ffOPTWR },
          { efXVG, "-tpid",     "tpidist",   ffOPTWR },
          { efEDI, "-ei",       "sam",       ffOPTRD },
          { efXVG, "-eo",       "edsam",     ffOPTWR },
          { efXVG, "-devout",   "deviatie",  ffOPTWR },
          { efXVG, "-runav",    "runaver",   ffOPTWR },
          { efXVG, "-px",       "pullx",     ffOPTWR },
          { efXVG, "-pf",       "pullf",     ffOPTWR },
          { efXVG, "-ro",       "rotation",  ffOPTWR },
          { efLOG, "-ra",       "rotangles", ffOPTWR },
          { efLOG, "-rs",       "rotslabs",  ffOPTWR },
          { efLOG, "-rt",       "rottorque", ffOPTWR },
          { efMTX, "-mtx",      "nm",        ffOPTWR },
          { efRND, "-multidir", nullptr,     ffOPTRDMULT},
          { efDAT, "-membed",   "membed",    ffOPTRD },
          { efTOP, "-mp",       "membed",    ffOPTRD },
          { efNDX, "-mn",       "membed",    ffOPTRD },
          { efXVG, "-if",       "imdforces", ffOPTWR },
          { efXVG, "-swap",     "swapions",  ffOPTWR }}};
        /*! \brief Filename arguments.
         *
         * Provided for compatibility with old C-style code accessing
         * command-line arguments that are file names. */
        t_filenm *fnm = filenames.data();
<<<<<<< HEAD
        /*! \brief Number of filename argument values.
         *
         * Provided for compatibility with old C-style code accessing
         * command-line arguments that are file names. */
        const int nfile = filenames.size();
=======
>>>>>>> 01df0dda
        //! Output context for writing text files
        gmx_output_env_t                *oenv = nullptr;
        //! TRUE if mdrun should be verbose.
        gmx_bool                         bVerbose = FALSE;
        //! Number of steps between global communication.
        int                              nstglobalcomm = -1;
        //! Division of sub-boxes over processors for use in domain decomposition parallellization.
        ivec                             ddxyz = { 0, 0, 0 };
        //! Ordering of the PP and PME ranks.
        int                              dd_rank_order;
        //! The number of separate PME ranks requested, -1 = auto.
        int                              npme = -1;
        //! The maximum distance for bonded interactions with DD (nm).
        real                             rdd = 0.0;
        //! Maximum distance for P-LINCS (nm).
        real                             rconstr = 0.0;
        //! String with user choice for dynamic load balancing "on", "off", or "auto". Default is "auto".
        const char                      *dddlb_opt = nullptr;
        /*! \brief Fraction in (0,1) by whose reciprocal the initial
         * DD cell size will be increased in order to provide a margin
         * in which dynamic load balancing can act, while preserving
         * the minimum cell size. */
        real                             dlb_scale = 0.8;
        //! String containing a vector of the relative sizes in the x direction of the corresponding DD cells.
        const char                      *ddcsx = nullptr;
        //! String containing a vector of the relative sizes in the y direction of the corresponding DD cells.
        const char                      *ddcsy = nullptr;
        //! String containing a vector of the relative sizes in the z direction of the corresponding DD cells.
        const char                      *ddcsz = nullptr;
        //! Target short-range interations for "cpu", "gpu", "cpu_gpu", or "auto". Default is "auto".
        const char                      *nbpu_opt = nullptr;
        //! Command-line override for the duration of a neighbor list with the Verlet scheme.
        int                              nstlist_cmdline = 0;
        //! Command-line override for the number of MD steps (-2 means that the mdp option will be used).
        gmx_int64_t                      nsteps_cmdline = -2;
        //! Number of steps between output to the console of time remaining.
        int                              nstepout = 100;
        //! Number of steps that elapse before cycle counters are reset.
        int                              resetstep = -1;
        //! Number of simulations in multi-simulation set.
        int                              nmultisim = 0;
        //! Parameters for replica-exchange simulations.
        ReplicaExchangeParameters        replExParams;
        //! Print a warning if any force is larger than this (in kJ/mol nm).
        real                             pforce = -1;
        //! Period (in wall-clock minutes) between writing checkpoint files.
        real                             cpt_period = 15.0;
        //! Maximum duration of this simulation (in wall-clock hours).
        real                             max_hours = -1;
        //! Socket number used for IMD inter-process communication.
        int                              imdport = 8888;
        //! Bitfield of boolean flags configuring mdrun behavior.
        unsigned long                    Flags = 0;
        //! Handle to file used for logging.
<<<<<<< HEAD
        std::shared_ptr<FILE>            logFileHandle_{nullptr};
=======
        FILE                            *fplog{nullptr};
>>>>>>> 01df0dda
        //! Handle to communication data structure.
        t_commrec                       *cr;
        //! Whether we are appending files or writing new files
        gmx_bool                         bDoAppendFiles{};
<<<<<<< HEAD
        //! Global molecular topology data
        std::shared_ptr<gmx_mtop_t>      molecularTopologyInput_{nullptr};
        //! Molecular microstate
        std::shared_ptr<t_state>         stateInput_{nullptr};
        //! Input record (shares ownership with mdrunner() function scope)
        std::shared_ptr<t_inputrec>      inputRecord_{nullptr};
=======

        // Copy requires special attention. Use public clone methods.
        Mdrunner(const Mdrunner&) = default;
        Mdrunner& operator=(const Mdrunner&) = default;
>>>>>>> 01df0dda

    public:
        /*! \brief Defaulted constructor.
         *
         * Note that when member variables are not present in the constructor
         * member initialization list (which is true for the default constructor),
         * then they are initialized with any default member initializer specified
         * when they were declared, or default initialized. */
        Mdrunner() = default;

        /*!
         * \brief Provide handling for members requiring special attention.
         *
         * Note that initFromCLI() is assumed to be called zero or one times, but Mdrunner is
         * copyable and may be duplicated on the master thread, so more careful management may be
         * necessary.
         */
        ~Mdrunner();

<<<<<<< HEAD
        // Copy requires special attention
        Mdrunner(const Mdrunner&) = default;
        Mdrunner& operator=(const Mdrunner&) = default;

        // Allow move
        Mdrunner(Mdrunner&&) noexcept = default;
        Mdrunner& operator=(Mdrunner&&) noexcept = default;
        //! Start running mdrun by calling its C-style main function.
        void initFromCLI(int argc, char *argv[]);
=======
        // Allow move
        Mdrunner(Mdrunner&&) noexcept = default;
        Mdrunner& operator=(Mdrunner&&) noexcept = default;

        //! Start running mdrun by calling its C-style main function.
        void initFromCLI(int argc, char *argv[]);

>>>>>>> 01df0dda
        /*! \brief Driver routine, that calls the different simulation methods. */
        int mdrunner();

        //! Called when thread-MPI spawns threads.
        t_commrec *spawnThreads(int numThreadsToLaunch);

        /*! \brief Initializes a new Mdrunner from the master.
         *
<<<<<<< HEAD
         * \todo Can this be refactored so that the Mdrunner on a spawned thread is
         * constructed ready to use? */
        void reinitializeOnSpawnedThread();

        void molecularTopologyInput(std::shared_ptr<gmx_mtop_t> input) noexcept;
        void stateInput(std::shared_ptr<t_state> input) noexcept;
        void inputRecord(std::shared_ptr<t_inputrec> input) noexcept;
=======
         * Run in a new thread from a const pointer to the master.
         * \returns New Mdrunner instance suitable for running in additional threads.
         */
        std::unique_ptr<Mdrunner> cloneOnSpawnedThread() const;
>>>>>>> 01df0dda
};

}      // namespace gmx

#endif // GMX_MDLIB_RUNNER_H<|MERGE_RESOLUTION|>--- conflicted
+++ resolved
@@ -134,14 +134,6 @@
          * Provided for compatibility with old C-style code accessing
          * command-line arguments that are file names. */
         t_filenm *fnm = filenames.data();
-<<<<<<< HEAD
-        /*! \brief Number of filename argument values.
-         *
-         * Provided for compatibility with old C-style code accessing
-         * command-line arguments that are file names. */
-        const int nfile = filenames.size();
-=======
->>>>>>> 01df0dda
         //! Output context for writing text files
         gmx_output_env_t                *oenv = nullptr;
         //! TRUE if mdrun should be verbose.
@@ -196,28 +188,21 @@
         //! Bitfield of boolean flags configuring mdrun behavior.
         unsigned long                    Flags = 0;
         //! Handle to file used for logging.
-<<<<<<< HEAD
-        std::shared_ptr<FILE>            logFileHandle_{nullptr};
-=======
         FILE                            *fplog{nullptr};
->>>>>>> 01df0dda
         //! Handle to communication data structure.
         t_commrec                       *cr;
         //! Whether we are appending files or writing new files
         gmx_bool                         bDoAppendFiles{};
-<<<<<<< HEAD
         //! Global molecular topology data
         std::shared_ptr<gmx_mtop_t>      molecularTopologyInput_{nullptr};
         //! Molecular microstate
         std::shared_ptr<t_state>         stateInput_{nullptr};
         //! Input record (shares ownership with mdrunner() function scope)
         std::shared_ptr<t_inputrec>      inputRecord_{nullptr};
-=======
-
-        // Copy requires special attention. Use public clone methods.
+
+        // Private copy. Use clone methods
         Mdrunner(const Mdrunner&) = default;
         Mdrunner& operator=(const Mdrunner&) = default;
->>>>>>> 01df0dda
 
     public:
         /*! \brief Defaulted constructor.
@@ -237,25 +222,13 @@
          */
         ~Mdrunner();
 
-<<<<<<< HEAD
-        // Copy requires special attention
-        Mdrunner(const Mdrunner&) = default;
-        Mdrunner& operator=(const Mdrunner&) = default;
-
         // Allow move
         Mdrunner(Mdrunner&&) noexcept = default;
         Mdrunner& operator=(Mdrunner&&) noexcept = default;
+
         //! Start running mdrun by calling its C-style main function.
         void initFromCLI(int argc, char *argv[]);
-=======
-        // Allow move
-        Mdrunner(Mdrunner&&) noexcept = default;
-        Mdrunner& operator=(Mdrunner&&) noexcept = default;
-
-        //! Start running mdrun by calling its C-style main function.
-        void initFromCLI(int argc, char *argv[]);
-
->>>>>>> 01df0dda
+
         /*! \brief Driver routine, that calls the different simulation methods. */
         int mdrunner();
 
@@ -264,20 +237,14 @@
 
         /*! \brief Initializes a new Mdrunner from the master.
          *
-<<<<<<< HEAD
-         * \todo Can this be refactored so that the Mdrunner on a spawned thread is
-         * constructed ready to use? */
-        void reinitializeOnSpawnedThread();
-
-        void molecularTopologyInput(std::shared_ptr<gmx_mtop_t> input) noexcept;
-        void stateInput(std::shared_ptr<t_state> input) noexcept;
-        void inputRecord(std::shared_ptr<t_inputrec> input) noexcept;
-=======
          * Run in a new thread from a const pointer to the master.
          * \returns New Mdrunner instance suitable for running in additional threads.
          */
         std::unique_ptr<Mdrunner> cloneOnSpawnedThread() const;
->>>>>>> 01df0dda
+
+        void molecularTopologyInput(std::shared_ptr<gmx_mtop_t> input) noexcept;
+        void stateInput(std::shared_ptr<t_state> input) noexcept;
+        void inputRecord(std::shared_ptr<t_inputrec> input) noexcept;
 };
 
 }      // namespace gmx
