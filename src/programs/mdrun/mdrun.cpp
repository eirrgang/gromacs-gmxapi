/*
 * This file is part of the GROMACS molecular simulation package.
 *
 * Copyright (c) 1991-2000, University of Groningen, The Netherlands.
 * Copyright (c) 2001-2004, The GROMACS development team.
 * Copyright (c) 2011,2012,2013,2014,2015,2016,2017,2018, by the GROMACS development team, led by
 * Mark Abraham, David van der Spoel, Berk Hess, and Erik Lindahl,
 * and including many others, as listed in the AUTHORS file in the
 * top-level source directory and at http://www.gromacs.org.
 *
 * GROMACS is free software; you can redistribute it and/or
 * modify it under the terms of the GNU Lesser General Public License
 * as published by the Free Software Foundation; either version 2.1
 * of the License, or (at your option) any later version.
 *
 * GROMACS is distributed in the hope that it will be useful,
 * but WITHOUT ANY WARRANTY; without even the implied warranty of
 * MERCHANTABILITY or FITNESS FOR A PARTICULAR PURPOSE.  See the GNU
 * Lesser General Public License for more details.
 *
 * You should have received a copy of the GNU Lesser General Public
 * License along with GROMACS; if not, see
 * http://www.gnu.org/licenses, or write to the Free Software Foundation,
 * Inc., 51 Franklin Street, Fifth Floor, Boston, MA  02110-1301  USA.
 *
 * If you want to redistribute modifications to GROMACS, please
 * consider that scientific software is very special. Version
 * control is crucial - bugs must be traceable. We will be happy to
 * consider code for inclusion in the official distribution, but
 * derived work must not be called official GROMACS. Details are found
 * in the README & COPYING files - if they are missing, get the
 * official version at http://www.gromacs.org.
 *
 * To help us fund GROMACS development, we humbly ask that you cite
 * the research papers on the package. Check out http://www.gromacs.org.
 */
/*! \defgroup module_mdrun Implementation of mdrun
 * \ingroup group_mdrun
 *
 * \brief This module contains code that implements mdrun.
 */
/*! \internal \file
 *
 * \brief This file implements mdrun
 *
 * \author Berk Hess <hess@kth.se>
 * \author David van der Spoel <david.vanderspoel@icm.uu.se>
 * \author Erik Lindahl <erik@kth.se>
 * \author Mark Abraham <mark.j.abraham@gmail.com>
 *
 * \ingroup module_mdrun
 */
#include "gmxpre.h"

<<<<<<< HEAD
#include "mdrun_main.h"
#include "runner.h"

#include "gromacs/commandline/filenm.h"
#include "gromacs/commandline/pargs.h"
#include "gromacs/mdtypes/commrec.h"
#include "gromacs/utility/exceptions.h"
=======
#include "gromacs/commandline/pargs.h"
#include "gromacs/compat/make_unique.h"
#include "gromacs/compat/pointers.h"
#include "gromacs/domdec/domdec.h"
#include "gromacs/fileio/gmxfio.h"
#include "gromacs/gmxlib/network.h"
#include "gromacs/mdlib/mdrun.h"
#include "gromacs/mdrun/legacymdrunoptions.h"
#include "gromacs/mdrun/logging.h"
#include "gromacs/mdrun/runner.h"
#include "gromacs/mdrun/simulationcontext.h"
#include "gromacs/mdtypes/commrec.h"
#include "gromacs/utility/arrayref.h"
#include "gromacs/utility/smalloc.h"

#include "mdrun_main.h"

namespace gmx
{
>>>>>>> d42a815e

//! Implements C-style main function for mdrun
int gmx_mdrun(int argc, char *argv[])
{
<<<<<<< HEAD
    gmx::Mdrunner runner;
    bool initialized{false};
    int rc = 0;
    try
    {
        runner.initFromCLI(argc, argv);
        initialized = true;
    }
    catch (const gmx::InvalidInputError& e)
    {
        // Argument parsing failed, but notification has already been made
        initialized = false;
    }

    if (initialized)
    {
        rc = runner.mdrunner();
    }

    return rc;
=======
    std::vector<const char *>desc = {
        "[THISMODULE] is the main computational chemistry engine",
        "within GROMACS. Obviously, it performs Molecular Dynamics simulations,",
        "but it can also perform Stochastic Dynamics, Energy Minimization,",
        "test particle insertion or (re)calculation of energies.",
        "Normal mode analysis is another option. In this case [TT]mdrun[tt]",
        "builds a Hessian matrix from single conformation.",
        "For usual Normal Modes-like calculations, make sure that",
        "the structure provided is properly energy-minimized.",
        "The generated matrix can be diagonalized by [gmx-nmeig].[PAR]",
        "The [TT]mdrun[tt] program reads the run input file ([TT]-s[tt])",
        "and distributes the topology over ranks if needed.",
        "[TT]mdrun[tt] produces at least four output files.",
        "A single log file ([TT]-g[tt]) is written.",
        "The trajectory file ([TT]-o[tt]), contains coordinates, velocities and",
        "optionally forces.",
        "The structure file ([TT]-c[tt]) contains the coordinates and",
        "velocities of the last step.",
        "The energy file ([TT]-e[tt]) contains energies, the temperature,",
        "pressure, etc, a lot of these things are also printed in the log file.",
        "Optionally coordinates can be written to a compressed trajectory file",
        "([TT]-x[tt]).[PAR]",
        "The option [TT]-dhdl[tt] is only used when free energy calculation is",
        "turned on.[PAR]",
        "Running mdrun efficiently in parallel is a complex topic topic,",
        "many aspects of which are covered in the online User Guide. You",
        "should look there for practical advice on using many of the options",
        "available in mdrun.[PAR]",
        "ED (essential dynamics) sampling and/or additional flooding potentials",
        "are switched on by using the [TT]-ei[tt] flag followed by an [REF].edi[ref]",
        "file. The [REF].edi[ref] file can be produced with the [TT]make_edi[tt] tool",
        "or by using options in the essdyn menu of the WHAT IF program.",
        "[TT]mdrun[tt] produces a [REF].xvg[ref] output file that",
        "contains projections of positions, velocities and forces onto selected",
        "eigenvectors.[PAR]",
        "When user-defined potential functions have been selected in the",
        "[REF].mdp[ref] file the [TT]-table[tt] option is used to pass [TT]mdrun[tt]",
        "a formatted table with potential functions. The file is read from",
        "either the current directory or from the [TT]GMXLIB[tt] directory.",
        "A number of pre-formatted tables are presented in the [TT]GMXLIB[tt] dir,",
        "for 6-8, 6-9, 6-10, 6-11, 6-12 Lennard-Jones potentials with",
        "normal Coulomb.",
        "When pair interactions are present, a separate table for pair interaction",
        "functions is read using the [TT]-tablep[tt] option.[PAR]",
        "When tabulated bonded functions are present in the topology,",
        "interaction functions are read using the [TT]-tableb[tt] option.",
        "For each different tabulated interaction type used, a table file name must",
        "be given. For the topology to work, a file name given here must match a",
        "character sequence before the file extension. That sequence is: an underscore,",
        "then a 'b' for bonds, an 'a' for angles or a 'd' for dihedrals,",
        "and finally the matching table number index used in the topology. Note that,",
        "these options are deprecated, and in future will be available via grompp.[PAR]",
        "The options [TT]-px[tt] and [TT]-pf[tt] are used for writing pull COM",
        "coordinates and forces when pulling is selected",
        "in the [REF].mdp[ref] file.[PAR]",
        "Finally some experimental algorithms can be tested when the",
        "appropriate options have been given. Currently under",
        "investigation are: polarizability.",
        "[PAR]",
        "The option [TT]-membed[tt] does what used to be g_membed, i.e. embed",
        "a protein into a membrane. This module requires a number of settings",
        "that are provided in a data file that is the argument of this option.",
        "For more details in membrane embedding, see the documentation in the",
        "user guide. The options [TT]-mn[tt] and [TT]-mp[tt] are used to provide",
        "the index and topology files used for the embedding.",
        "[PAR]",
        "The option [TT]-pforce[tt] is useful when you suspect a simulation",
        "crashes due to too large forces. With this option coordinates and",
        "forces of atoms with a force larger than a certain value will",
        "be printed to stderr. It will also terminate the run when non-finite",
        "forces are present.",
        "[PAR]",
        "Checkpoints containing the complete state of the system are written",
        "at regular intervals (option [TT]-cpt[tt]) to the file [TT]-cpo[tt],",
        "unless option [TT]-cpt[tt] is set to -1.",
        "The previous checkpoint is backed up to [TT]state_prev.cpt[tt] to",
        "make sure that a recent state of the system is always available,",
        "even when the simulation is terminated while writing a checkpoint.",
        "With [TT]-cpnum[tt] all checkpoint files are kept and appended",
        "with the step number.",
        "A simulation can be continued by reading the full state from file",
        "with option [TT]-cpi[tt]. This option is intelligent in the way that",
        "if no checkpoint file is found, GROMACS just assumes a normal run and",
        "starts from the first step of the [REF].tpr[ref] file. By default the output",
        "will be appending to the existing output files. The checkpoint file",
        "contains checksums of all output files, such that you will never",
        "loose data when some output files are modified, corrupt or removed.",
        "There are three scenarios with [TT]-cpi[tt]:[PAR]",
        "[TT]*[tt] no files with matching names are present: new output files are written[PAR]",
        "[TT]*[tt] all files are present with names and checksums matching those stored",
        "in the checkpoint file: files are appended[PAR]",
        "[TT]*[tt] otherwise no files are modified and a fatal error is generated[PAR]",
        "With [TT]-noappend[tt] new output files are opened and the simulation",
        "part number is added to all output file names.",
        "Note that in all cases the checkpoint file itself is not renamed",
        "and will be overwritten, unless its name does not match",
        "the [TT]-cpo[tt] option.",
        "[PAR]",
        "With checkpointing the output is appended to previously written",
        "output files, unless [TT]-noappend[tt] is used or none of the previous",
        "output files are present (except for the checkpoint file).",
        "The integrity of the files to be appended is verified using checksums",
        "which are stored in the checkpoint file. This ensures that output can",
        "not be mixed up or corrupted due to file appending. When only some",
        "of the previous output files are present, a fatal error is generated",
        "and no old output files are modified and no new output files are opened.",
        "The result with appending will be the same as from a single run.",
        "The contents will be binary identical, unless you use a different number",
        "of ranks or dynamic load balancing or the FFT library uses optimizations",
        "through timing.",
        "[PAR]",
        "With option [TT]-maxh[tt] a simulation is terminated and a checkpoint",
        "file is written at the first neighbor search step where the run time",
        "exceeds [TT]-maxh[tt]\\*0.99 hours. This option is particularly useful in",
        "combination with setting [TT]nsteps[tt] to -1 either in the mdp or using the",
        "similarly named command line option (although the latter is deprecated).",
        "This results in an infinite run,",
        "terminated only when the time limit set by [TT]-maxh[tt] is reached (if any)",
        "or upon receiving a signal.",
        "[PAR]",
        "When [TT]mdrun[tt] receives a TERM or INT signal (e.g. when ctrl+C is",
        "pressed), it will stop at the next neighbor search step or at the",
        "second global communication step, whichever happens later.",
        "When [TT]mdrun[tt] receives a second TERM or INT signal and",
        "reproducibility is not requested, it will stop at the first global",
        "communication step.",
        "In both cases all the usual output will be written to file and",
        "a checkpoint file is written at the last step.",
        "When [TT]mdrun[tt] receives an ABRT signal or the third TERM or INT signal,",
        "it will abort directly without writing a new checkpoint file.",
        "When running with MPI, a signal to one of the [TT]mdrun[tt] ranks",
        "is sufficient, this signal should not be sent to mpirun or",
        "the [TT]mdrun[tt] process that is the parent of the others.",
        "[PAR]",
        "Interactive molecular dynamics (IMD) can be activated by using at least one",
        "of the three IMD switches: The [TT]-imdterm[tt] switch allows one to terminate",
        "the simulation from the molecular viewer (e.g. VMD). With [TT]-imdwait[tt],",
        "[TT]mdrun[tt] pauses whenever no IMD client is connected. Pulling from the",
        "IMD remote can be turned on by [TT]-imdpull[tt].",
        "The port [TT]mdrun[tt] listens to can be altered by [TT]-imdport[tt].The",
        "file pointed to by [TT]-if[tt] contains atom indices and forces if IMD",
        "pulling is used.",
        "[PAR]",
        "When [TT]mdrun[tt] is started with MPI, it does not run niced by default."
    };

    LegacyMdrunOptions       options;

    // pointer-to-t_commrec is the de facto handle type for communications record.
    // \todo Define the ownership and lifetime management semantics for a communication record, handle or value type.
    options.cr = init_commrec();

    if (options.updateFromCommandLine(argc, argv, desc) == 0)
    {
        return 0;
    }

    if (MASTER(options.cr))
    {
        options.logFileGuard = openLogFile(ftp2fn(efLOG,
                                                  options.filenames.size(),
                                                  options.filenames.data()),
                                           options.mdrunOptions.continuationOptions.appendFiles,
                                           options.cr->nodeid,
                                           options.cr->nnodes);
    }

    /* The SimulationContext is a resource owned by the client code.
     * A more complete design should address handles to resources with appropriate
     * lifetimes and invariants for the resources allocated to the client,
     * to the current simulation and to scheduled tasks within the simulation.
     *
     * \todo Clarify Context lifetime-management requirements and reconcile with scoped ownership.
     *
     * \todo Take ownership of and responsibility for communications record (cr).
     */
    auto simulationContext = createSimulationContext(options.cr);

    /* The named components for the builder exposed here are descriptive of the
     * state of mdrun at implementation and are not intended to be prescriptive
     * of future design. (Note the ICommandLineOptions... framework used elsewhere.)
     * The modules should ultimately take part in composing the Director code
     * for an extensible Builder.
     *
     * In the near term, we assume that resources like domain decomposition and
     * neighbor lists must be reinitialized between simulation segments.
     * We would prefer to rebuild resources only as necessary, but we defer such
     * details to future optimizations.
     */
    auto builder = MdrunnerBuilder(compat::not_null<decltype( &simulationContext)>(&simulationContext));
    builder.addSimulationMethod(options.mdrunOptions, options.pforce);
    builder.addDomainDecomposition(options.domdecOptions);
    // \todo pass by value
    builder.addNonBonded(options.nbpu_opt_choices[0]);
    // \todo pass by value
    builder.addElectrostatics(options.pme_opt_choices[0], options.pme_fft_opt_choices[0]);
    builder.addBondedTaskAssignment(options.bonded_opt_choices[0]);
    builder.addNeighborList(options.nstlist_cmdline);
    builder.addReplicaExchange(options.replExParams);
    // \todo take ownership of multisim resources (ms)
    builder.addMultiSim(options.ms);
    // \todo Provide parallelism resources through SimulationContext.
    // Need to establish run-time values from various inputs to provide a resource handle to Mdrunner
    builder.addHardwareOptions(options.hw_opt);
    // \todo File names are parameters that should be managed modularly through further factoring.
    builder.addFilenames(options.filenames);
    // Note: The gmx_output_env_t life time is not managed after the call to parse_common_args.
    // \todo Implement lifetime management for gmx_output_env_t.
    // \todo Output environment should be configured outside of Mdrunner and provided as a resource.
    builder.addOutputEnvironment(options.oenv);
    builder.addLogFile(options.logFileGuard.get());

    auto runner = builder.build();

    return runner.mdrunner();
}

>>>>>>> d42a815e
}<|MERGE_RESOLUTION|>--- conflicted
+++ resolved
@@ -52,15 +52,6 @@
  */
 #include "gmxpre.h"
 
-<<<<<<< HEAD
-#include "mdrun_main.h"
-#include "runner.h"
-
-#include "gromacs/commandline/filenm.h"
-#include "gromacs/commandline/pargs.h"
-#include "gromacs/mdtypes/commrec.h"
-#include "gromacs/utility/exceptions.h"
-=======
 #include "gromacs/commandline/pargs.h"
 #include "gromacs/compat/make_unique.h"
 #include "gromacs/compat/pointers.h"
@@ -80,33 +71,10 @@
 
 namespace gmx
 {
->>>>>>> d42a815e
 
 //! Implements C-style main function for mdrun
 int gmx_mdrun(int argc, char *argv[])
 {
-<<<<<<< HEAD
-    gmx::Mdrunner runner;
-    bool initialized{false};
-    int rc = 0;
-    try
-    {
-        runner.initFromCLI(argc, argv);
-        initialized = true;
-    }
-    catch (const gmx::InvalidInputError& e)
-    {
-        // Argument parsing failed, but notification has already been made
-        initialized = false;
-    }
-
-    if (initialized)
-    {
-        rc = runner.mdrunner();
-    }
-
-    return rc;
-=======
     std::vector<const char *>desc = {
         "[THISMODULE] is the main computational chemistry engine",
         "within GROMACS. Obviously, it performs Molecular Dynamics simulations,",
@@ -324,5 +292,4 @@
     return runner.mdrunner();
 }
 
->>>>>>> d42a815e
 }