/*
 * This file is part of the GROMACS molecular simulation package.
 *
 * Copyright (c) 2015,2016, by the GROMACS development team, led by
 * Mark Abraham, David van der Spoel, Berk Hess, and Erik Lindahl,
 * and including many others, as listed in the AUTHORS file in the
 * top-level source directory and at http://www.gromacs.org.
 *
 * GROMACS is free software; you can redistribute it and/or
 * modify it under the terms of the GNU Lesser General Public License
 * as published by the Free Software Foundation; either version 2.1
 * of the License, or (at your option) any later version.
 *
 * GROMACS is distributed in the hope that it will be useful,
 * but WITHOUT ANY WARRANTY; without even the implied warranty of
 * MERCHANTABILITY or FITNESS FOR A PARTICULAR PURPOSE.  See the GNU
 * Lesser General Public License for more details.
 *
 * You should have received a copy of the GNU Lesser General Public
 * License along with GROMACS; if not, see
 * http://www.gnu.org/licenses, or write to the Free Software Foundation,
 * Inc., 51 Franklin Street, Fifth Floor, Boston, MA  02110-1301  USA.
 *
 * If you want to redistribute modifications to GROMACS, please
 * consider that scientific software is very special. Version
 * control is crucial - bugs must be traceable. We will be happy to
 * consider code for inclusion in the official distribution, but
 * derived work must not be called official GROMACS. Details are found
 * in the README & COPYING files - if they are missing, get the
 * official version at http://www.gromacs.org.
 *
 * To help us fund GROMACS development, we humbly ask that you cite
 * the research papers on the package. Check out http://www.gromacs.org.
 */

#ifndef GMX_RESOURCE_DIVISION_H
#define GMX_RESOURCE_DIVISION_H

#include <cstdio>

#include "gromacs/utility/basedefinitions.h"

struct gmx_hw_info_t;
struct gmx_hw_opt_t;
struct gmx_mtop_t;
struct t_commrec;
struct t_inputrec;

namespace gmx
{
class MDLogger;
}

/* Return the number of threads to use for thread-MPI based on how many
 * were requested, which algorithms we're using,
 * and how many particles there are.
 * At the point we have already called check_and_update_hw_opt.
 * Thus all options should be internally consistent and consistent
 * with the hardware, except that ntmpi could be larger than #GPU.
 * If necessary, this function will modify hw_opt->nthreads_omp.
 */
int get_nthreads_mpi(const gmx_hw_info_t *hwinfo,
                     gmx_hw_opt_t        *hw_opt,
                     const t_inputrec    *inputrec,
                     const gmx_mtop_t    *mtop,
<<<<<<< HEAD
                     const gmx::MDLogger &mdlog,
                     gmx_bool             bUseGpu);
=======
                     const t_commrec     *cr,
                     FILE                *fplog,
                     gmx_bool             bUseGpu,
                     bool                 doMembed);
>>>>>>> 7f2e942d

/* Check if the number of OpenMP threads is within reasonable range
 * considering the hardware used. This is a crude check, but mainly
 * intended to catch cases where the user starts 1 MPI rank per hardware
 * thread or 1 rank per physical node.
 * With a sub-optimal setup a note is printed to fplog and stderr when
 * bNtOmpSet==TRUE; with bNtOptOptionSet==FALSE a fatal error is issued.
 * This function should be called after thread-MPI and OpenMP are set up.
 */
void check_resource_division_efficiency(const gmx_hw_info_t *hwinfo,
                                        const gmx_hw_opt_t  *hw_opt,
                                        gmx_bool             bNtOmpOptionSet,
                                        t_commrec           *cr,
                                        const gmx::MDLogger &mdlog);

/* Checks we can do when we don't (yet) know the cut-off scheme */
void check_and_update_hw_opt_1(gmx_hw_opt_t    *hw_opt,
                               const t_commrec *cr,
                               int              nPmeRanks);

/* Checks we can do when we know the cut-off scheme */
void check_and_update_hw_opt_2(gmx_hw_opt_t *hw_opt,
                               int           cutoff_scheme);

/* Checks we can do when we know the thread-MPI rank count */
void check_and_update_hw_opt_3(gmx_hw_opt_t *hw_opt);

#endif /* GMX_RESOURCE_DIVISION_H */<|MERGE_RESOLUTION|>--- conflicted
+++ resolved
@@ -63,15 +63,9 @@
                      gmx_hw_opt_t        *hw_opt,
                      const t_inputrec    *inputrec,
                      const gmx_mtop_t    *mtop,
-<<<<<<< HEAD
                      const gmx::MDLogger &mdlog,
-                     gmx_bool             bUseGpu);
-=======
-                     const t_commrec     *cr,
-                     FILE                *fplog,
                      gmx_bool             bUseGpu,
                      bool                 doMembed);
->>>>>>> 7f2e942d
 
 /* Check if the number of OpenMP threads is within reasonable range
  * considering the hardware used. This is a crude check, but mainly
