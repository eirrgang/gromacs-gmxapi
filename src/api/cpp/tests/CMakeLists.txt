--- conflicted
+++ resolved
@@ -105,8 +105,4 @@
                            ${CMAKE_CURRENT_SOURCE_DIR})
 target_link_libraries(gmxapi-mpi-test Gromacs::gmxapi)
 
-<<<<<<< HEAD
-gmx_register_gtest_test(GmxapiMpiTests gmxapi-mpi-test OPENMP_THREADS 2 INTEGRATION_TEST)
-=======
-gmx_register_gtest_test(GmxapiMpiTests gmxapi-mpi-test MPI_RANKS 2 OPENMP_THREADS 2 INTEGRATION_TEST)
->>>>>>> 8459e202
+gmx_register_gtest_test(GmxapiMpiTests gmxapi-mpi-test MPI_RANKS 2 OPENMP_THREADS 2 INTEGRATION_TEST)