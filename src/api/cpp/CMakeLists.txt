--- conflicted
+++ resolved
@@ -53,17 +53,14 @@
 # inspected or, for full paths in the build environment, the GMXAPI_PUBLIC_BUILD_HEADERS
 # variable. See below.
 set(_gmxapi_interface_headers
-<<<<<<< HEAD
     include/gmxapi/context.h
     include/gmxapi/exceptions.h
+    include/gmxapi/gmxapi.h
+    include/gmxapi/gromacsfwd.h
+    include/gmxapi/md.h
     include/gmxapi/session.h
     include/gmxapi/status.h
     include/gmxapi/system.h
-=======
-    include/gmxapi/gmxapi.h
-    include/gmxapi/md.h
-    include/gmxapi/md/mdmodule.h
->>>>>>> f33c2f56
     include/gmxapi/version.h)
 
 ################################################################################
@@ -168,7 +165,7 @@
 
 # Private / implementation headers in src/api/cpp
 target_sources(gmxapi PRIVATE
-<<<<<<< HEAD
+               md-impl.h
                session-impl.h
                system-impl.h
                workflow.h
@@ -177,17 +174,12 @@
 target_sources(
     gmxapi PRIVATE
     context.cpp
+    gmxapi.cpp
+    md.cpp
+    mdmodule.cpp
     session.cpp
     status.cpp
     system.cpp
-=======
-               md-impl.h
-               )
-
-target_sources(
-    gmxapi PRIVATE
-    mdmodule.cpp
->>>>>>> f33c2f56
     version.cpp
     workflow.cpp
 )
