/* -*- mode: c; tab-width: 4; indent-tabs-mode: nil; c-basic-offset: 4; c-file-style: "stroustrup"; -*-
 *
 * 
 *                This source code is part of
 * 
 *                 G   R   O   M   A   C   S
 * 
 *          GROningen MAchine for Chemical Simulations
 * 
 *                        VERSION 3.2.0
 * Written by David van der Spoel, Erik Lindahl, Berk Hess, and others.
 * Copyright (c) 1991-2000, University of Groningen, The Netherlands.
 * Copyright (c) 2001-2004, The GROMACS development team,
 * check out http://www.gromacs.org for more information.

 * This program is free software; you can redistribute it and/or
 * modify it under the terms of the GNU General Public License
 * as published by the Free Software Foundation; either version 2
 * of the License, or (at your option) any later version.
 * 
 * If you want to redistribute modifications, please consider that
 * scientific software is very special. Version control is crucial -
 * bugs must be traceable. We will be happy to consider code for
 * inclusion in the official distribution, but derived work must not
 * be called official GROMACS. Details are found in the README & COPYING
 * files - if they are missing, get the official version at www.gromacs.org.
 * 
 * To help us fund GROMACS development, we humbly ask that you cite
 * the papers on the package - you can find them in the top README file.
 * 
 * For more info, check our website at http://www.gromacs.org
 * 
 * And Hey:
 * Gallium Rubidium Oxygen Manganese Argon Carbon Silicon
 */
#ifdef HAVE_CONFIG_H
#include <config.h>
#endif

#include <signal.h>
#include <stdlib.h>

#if ((defined WIN32 || defined _WIN32 || defined WIN64 || defined _WIN64) && !defined __CYGWIN__ && !defined __CYGWIN32__)
/* _isnan() */
#include <float.h>
#endif

#include "typedefs.h"
#include "smalloc.h"
#include "sysstuff.h"
#include "vec.h"
#include "statutil.h"
#include "vcm.h"
#include "mdebin.h"
#include "nrnb.h"
#include "calcmu.h"
#include "index.h"
#include "vsite.h"
#include "update.h"
#include "ns.h"
#include "trnio.h"
#include "xtcio.h"
#include "mdrun.h"
#include "confio.h"
#include "network.h"
#include "pull.h"
#include "xvgr.h"
#include "physics.h"
#include "names.h"
#include "xmdrun.h"
#include "ionize.h"
#include "disre.h"
#include "orires.h"
#include "dihre.h"
#include "pppm.h"
#include "pme.h"
#include "mdatoms.h"
#include "repl_ex.h"
#include "qmmm.h"
#include "mpelogging.h"
#include "domdec.h"
#include "partdec.h"
#include "topsort.h"
#include "coulomb.h"
#include "constr.h"
#include "shellfc.h"
#include "compute_io.h"
#include "mvdata.h"
#include "checkpoint.h"
#include "mtop_util.h"
#include "genborn.h"

#ifdef GMX_LIB_MPI
#include <mpi.h>
#endif
#ifdef GMX_THREADS
#include "tmpi.h"
#endif

#ifdef GMX_FAHCORE
#include "corewrap.h"
#endif



/* The following two variables and the signal_handler function
 * is used from pme.c as well 
 */
extern bool bGotTermSignal, bGotUsr1Signal;

static RETSIGTYPE signal_handler(int n)
{
    switch (n) {
        case SIGTERM:
            bGotTermSignal = TRUE;
            break;
#ifdef HAVE_SIGUSR1
        case SIGUSR1:
            bGotUsr1Signal = TRUE;
            break;
#endif
    }
}

typedef struct { 
    gmx_integrator_t *func;
} gmx_intp_t;

/* The array should match the eI array in include/types/enums.h */
const gmx_intp_t integrator[eiNR] = { {do_md}, {do_steep}, {do_cg}, {do_md}, {do_md}, {do_nm}, {do_lbfgs}, {do_tpi}, {do_tpi}, {do_md}, {do_md},{do_md}};

/* Static variables for temporary use with the deform option */
static int    init_step_tpx;
static matrix box_tpx;
#ifdef GMX_THREADS
static tMPI_Thread_mutex_t box_mutex=TMPI_THREAD_MUTEX_INITIALIZER;
#endif


static void copy_coupling_state(t_state *statea,t_state *stateb, 
                                gmx_ekindata_t *ekinda,gmx_ekindata_t *ekindb) 
{
    
    /* MRS note -- might be able to get rid of some of the arguments.  Look over it when it's all debugged */
    
    int i,j,ngtc_eff;
    
    stateb->natoms     = statea->natoms;
    stateb->ngtc       = statea->ngtc;
    stateb->veta       = statea->veta;
    if (ekinda) 
    {
        copy_mat(ekinda->ekin,ekindb->ekin);
        for (i=0; i<stateb->ngtc; i++) 
        {
            ekindb->tcstat[i].T = ekinda->tcstat[i].T;
            ekindb->tcstat[i].Th = ekinda->tcstat[i].Th;
            copy_mat(ekinda->tcstat[i].ekinh,ekindb->tcstat[i].ekinh);
            copy_mat(ekinda->tcstat[i].ekinf,ekindb->tcstat[i].ekinf);
            ekindb->tcstat[i].ekinscalef_nhc =  ekinda->tcstat[i].ekinscalef_nhc;
            ekindb->tcstat[i].ekinscaleh_nhc =  ekinda->tcstat[i].ekinscaleh_nhc;
            ekindb->tcstat[i].vscale_nhc =  ekinda->tcstat[i].vscale_nhc;
        }
    }
    copy_rvecn(statea->x,stateb->x,0,stateb->natoms);
    copy_rvecn(statea->v,stateb->v,0,stateb->natoms);
    copy_mat(statea->box,stateb->box);
    copy_mat(statea->box_rel,stateb->box_rel);
    copy_mat(statea->boxv,stateb->boxv);
    /* need extra term for the barostat */
    ngtc_eff = stateb->ngtc+1;

    for (i = 0; i < ngtc_eff; i++) 
    { 
        for (j=0; j < NNHCHAIN; j++) 
        {
            stateb->nosehoover_xi[i*NNHCHAIN + j]       = statea->nosehoover_xi[i*NNHCHAIN + j];
            stateb->nosehoover_vxi[i*NNHCHAIN + j]      = statea->nosehoover_vxi[i*NNHCHAIN + j];
        }
    }
}

static void compute_globals(FILE *fplog, gmx_global_stat_t gstat, t_commrec *cr, t_inputrec *ir, 
                            t_forcerec *fr, gmx_ekindata_t *ekind, 
                            t_state *state, t_state *state_global, t_mdatoms *mdatoms, 
                            t_nrnb *nrnb, t_vcm *vcm, gmx_wallcycle_t wcycle,
                            gmx_enerdata_t *enerd,tensor force_vir, tensor shake_vir, tensor total_vir, 
                            tensor pres, rvec mu_tot, gmx_constr_t constr, 
                            real *chkpt,real *terminate, real *terminate_now,
                            int *nabnsb, matrix box, gmx_mtop_t *top_global, real *pcurr, 
                            int natoms, bool *bSumEkinhOld, int flags)
{
    int i;
    tensor corr_vir,corr_pres,shakeall_vir;
    bool bEner,bPres,bTemp, bVV;
    bool bRerunMD, bStopCM, bGStat, bNEMD, bIterate, 
        bFirstIterate,bReadEkin,bEkinAveVel,bScaleEkin, bConstrain;
    real ekin,temp,prescorr,enercorr,dvdlcorr;
    
    /* translate CGLO flags to booleans */
    bRerunMD = flags & CGLO_RERUNMD;
    bStopCM = flags & CGLO_STOPCM;
    bGStat = flags & CGLO_GSTAT;
    bNEMD = flags & CGLO_NEMD;
    bReadEkin = flags & CGLO_READEKIN;
    bScaleEkin = flags & CGLO_SCALEEKIN;
    bEner = flags & CGLO_ENERGY;
    bTemp = flags & CGLO_TEMPERATURE;
    bPres  = flags & CGLO_PRESSURE;
    bConstrain = flags & CGLO_CONSTRAINT;
    bIterate = flags & CGLO_ITERATE;
    bFirstIterate = flags & CGLO_FIRSTITERATE;

    /* we calculate a full state kinetic energy either with full-step velocity verlet
       or half step where we need the pressure */
    bEkinAveVel = (ir->eI==eiVV || (ir->eI==eiVV2 && IR_NPT_TROTTER(ir) && bPres) || bReadEkin);

    /* in initalization, it sums the shake virial in vv, and to 
       sums ekinh_old in leapfrog (or if we are calculating ekinh_old for other reasons */

    /* ########## Kinetic energy  ############## */
    
    if (bTemp) 
    {
        /* Non-equilibrium MD: this is parallellized, but only does communication
         * when there really is NEMD.
         */
        
        if (PAR(cr) && (bNEMD)) 
        {
            accumulate_u(cr,&(ir->opts),ekind);
        }
        debug_gmx();
        if (bReadEkin)
        {
            restore_ekinstate_from_state(cr,ekind,&state_global->ekinstate);
        }
        else 
        {

            calc_ke_part(state,&(ir->opts),mdatoms,ekind,nrnb,bEkinAveVel,bIterate);
        }
        
        debug_gmx();
        
        /* Calculate center of mass velocity if necessary, also parallellized */
        if (bStopCM && !bRerunMD && bEner) 
        {
            calc_vcm_grp(fplog,mdatoms->start,mdatoms->homenr,mdatoms,
                         state->x,state->v,vcm);
        }
    }

    if (bTemp || bPres || bEner || bConstrain) 
    {
        if (!bGStat)
        {
            /* We will not sum ekinh_old,                                                            
             * so signal that we still have to do it.                                                
             */
            *bSumEkinhOld = TRUE;
        }
        else
        {
            if (PAR(cr)) 
            {
                GMX_MPE_LOG(ev_global_stat_start);
                global_stat(fplog,gstat,cr,enerd,force_vir,shake_vir,mu_tot,
                            ir,ekind,constr,vcm,NULL,NULL,terminate,top_global,state,
                            *bSumEkinhOld,flags);
                GMX_MPE_LOG(ev_global_stat_finish);
            }
            
            if (terminate != 0)
            {
                terminate_now = terminate;
                terminate = 0;
            }
            wallcycle_stop(wcycle,ewcMoveE);
            *bSumEkinhOld = FALSE;
        }
    }
    
    if (!bNEMD && debug && bTemp && (vcm->nr > 0))
    {
        correct_ekin(debug,
                     mdatoms->start,mdatoms->start+mdatoms->homenr,
                     state->v,vcm->group_p[0],
                     mdatoms->massT,mdatoms->tmass,ekind->ekin);
    }
    
    if (bEner) {
        /* Do center of mass motion removal */
        if (bStopCM && !bRerunMD) /* is this correct?  Does it get called too often with this logic? */
        {
            check_cm_grp(fplog,vcm,ir,1);
            do_stopcm_grp(fplog,mdatoms->start,mdatoms->homenr,mdatoms->cVCM,
                          state->x,state->v,vcm);
            inc_nrnb(nrnb,eNR_STOPCM,mdatoms->homenr);
        }
    }

    if (bTemp) 
    {
        /* Sum the kinetic energies of the groups & calc temp */
        /* compute full step kinetic energies if vv, or if vv2 and we are computing the pressure with IR_NPT_TROTTER */
        /* three maincase:  VV with AveVel (md-vv), vv with AveEkin (md-vv2), leap with AveEkin (md).  
           Leap with AveVel is also an option for the future but not supported now.  
           bEkinAveVel: If TRUE, we simply multiply ekin by ekinscale to get a full step kinetic energy. 
           If FALSE, we average ekinh_old and ekinh*ekinscale_nhc to get an averaged half step kinetic energy.
           bSaveEkinOld: If TRUE (in the case of iteration = bIterate is TRUE), we don't reset the ekinscale_nhc.  
           If FALSE, we go ahead and erase over it.
        */ 
        enerd->term[F_TEMP] = sum_ekin(&(ir->opts),ekind,&(enerd->term[F_DKDL]),
                                       bEkinAveVel,bIterate,bScaleEkin);
 
        enerd->term[F_EKIN] = trace(ekind->ekin);
    }
    
    /* ##########  Long range energy information ###### */
    
    if (bEner || bPres || bConstrain) 
    {
        calc_dispcorr(fplog,ir,fr,0,top_global,box,state->lambda,
                      corr_pres,corr_vir,&prescorr,&enercorr,&dvdlcorr);
    }
    
    if (bEner && bFirstIterate) 
    {
        enerd->term[F_DISPCORR] = enercorr;
        enerd->term[F_EPOT] += enercorr;
        enerd->term[F_DVDL] += dvdlcorr;
        if (fr->efep != efepNO) {
            enerd->dvdl_lin += dvdlcorr;
        }
    }
    
    /* ########## Now pressure ############## */
    if (bPres || bConstrain) 
    {
        
        m_add(force_vir,shake_vir,total_vir);
        
        /* Calculate pressure and apply LR correction if PPPM is used.
         * Use the box from last timestep since we already called update().
         */
        
        enerd->term[F_PRES] = calc_pres(fr->ePBC,ir->nwall,box,ekind->ekin,total_vir,pres,
                                        (fr->eeltype==eelPPPM)?enerd->term[F_COUL_RECIP]:0.0);
        
        /* Calculate long range corrections to pressure and energy */
        /* this adds to enerd->term[F_PRES] and enerd->term[F_ETOT], 
           and computes enerd->term[F_DISPCORR].  Also modifies the 
           total_vir and pres tesors */
        
        m_add(total_vir,corr_vir,total_vir);
        m_add(pres,corr_pres,pres);
        enerd->term[F_PDISPCORR] = prescorr;
        enerd->term[F_PRES] += prescorr;
        *pcurr = enerd->term[F_PRES];
        /* calculate temperature using virial */
        enerd->term[F_VTEMP] = calc_temp(trace(total_vir),ir->opts.nrdf[0]);
    }    
}


#ifdef GMX_THREADS
struct mdrunner_arglist
{
    FILE *fplog;
    t_commrec *cr;
    int nfile;
    const t_filenm *fnm;
    output_env_t oenv;
    bool bVerbose;
    bool bCompact;
    int nstglobalcomm;
    ivec ddxyz;
    int dd_node_order;
    real rdd;
    real rconstr;
    const char *dddlb_opt;
    real dlb_scale;
    const char *ddcsx;
    const char *ddcsy;
    const char *ddcsz;
    int nstepout;
    int resetstep;
    int nmultisim;
    int repl_ex_nst;
    int repl_ex_seed;
    real pforce;
    real cpt_period;
    real max_hours;
    unsigned long Flags;
    int ret; /* return value */
};


static void mdrunner_start_fn(void *arg)
{
    struct mdrunner_arglist *mda=(struct mdrunner_arglist*)arg;
    struct mdrunner_arglist mc=*mda; /* copy the arg list to make sure 
                                        that it's thread-local. This doesn't
                                        copy pointed-to items, of course,
                                        but those are all const. */
    t_commrec *cr;  /* we need a local version of this */
    FILE *fplog=NULL;
    t_filenm *fnm=dup_tfn(mc.nfile, mc.fnm);

    cr=init_par_threads(mc.cr);
    if (MASTER(cr))
    {
        fplog=mc.fplog;
    }


    mda->ret=mdrunner(fplog, cr, mc.nfile, mc.fnm, mc.oenv, mc.bVerbose,
                      mc.bCompact, mc.nstglobalcomm, 
                      mc.ddxyz, mc.dd_node_order, mc.rdd,
                      mc.rconstr, mc.dddlb_opt, mc.dlb_scale, 
                      mc.ddcsx, mc.ddcsy, mc.ddcsz, mc.nstepout, mc.resetstep, mc.nmultisim,
                      mc.repl_ex_nst, mc.repl_ex_seed, mc.pforce, 
                      mc.cpt_period, mc.max_hours, mc.Flags);
}

#endif

int mdrunner_threads(int nthreads, 
                     FILE *fplog,t_commrec *cr,int nfile,const t_filenm fnm[],
                     const output_env_t oenv, bool bVerbose,bool bCompact,
                     int nstglobalcomm,
                     ivec ddxyz,int dd_node_order,real rdd,real rconstr,
                     const char *dddlb_opt,real dlb_scale,
                     const char *ddcsx,const char *ddcsy,const char *ddcsz,
                     int nstepout,int resetstep,int nmultisim,int repl_ex_nst,
                     int repl_ex_seed, real pforce,real cpt_period,
                     real max_hours, unsigned long Flags)
{
    int ret;
    /* first check whether we even need to start tMPI */
    if (nthreads < 2)
    {
        ret=mdrunner(fplog, cr, nfile, fnm, oenv, bVerbose, bCompact,
                     nstglobalcomm,
                     ddxyz, dd_node_order, rdd, rconstr, dddlb_opt, dlb_scale,
                     ddcsx, ddcsy, ddcsz, nstepout, resetstep, nmultisim, repl_ex_nst, 
                     repl_ex_seed, pforce, cpt_period, max_hours, Flags);
    }
    else
    {
#ifdef GMX_THREADS
        struct mdrunner_arglist mda;
        /* fill the data structure to pass as void pointer to thread start fn */
        mda.fplog=fplog;
        mda.cr=cr;
        mda.nfile=nfile;
        mda.fnm=fnm;
        mda.oenv=oenv;
        mda.bVerbose=bVerbose;
        mda.bCompact=bCompact;
        mda.nstglobalcomm=nstglobalcomm;
        mda.ddxyz[XX]=ddxyz[XX];
        mda.ddxyz[YY]=ddxyz[YY];
        mda.ddxyz[ZZ]=ddxyz[ZZ];
        mda.dd_node_order=dd_node_order;
        mda.rdd=rdd;
        mda.rconstr=rconstr;
        mda.dddlb_opt=dddlb_opt;
        mda.dlb_scale=dlb_scale;
        mda.ddcsx=ddcsx;
        mda.ddcsy=ddcsy;
        mda.ddcsz=ddcsz;
        mda.nstepout=nstepout;
        mda.resetstep=resetstep;
        mda.nmultisim=nmultisim;
        mda.repl_ex_nst=repl_ex_nst;
        mda.repl_ex_seed=repl_ex_seed;
        mda.pforce=pforce;
        mda.cpt_period=cpt_period;
        mda.max_hours=max_hours;
        mda.Flags=Flags;

        fprintf(stderr, "Starting %d threads\n",nthreads);
        fflush(stderr);
        tMPI_Init_fn(nthreads, mdrunner_start_fn, (void*)(&mda) );
        ret=mda.ret;
#else
        ret=-1;
        gmx_comm("Multiple threads requested but not compiled with threads");
#endif
    }
    return ret;
}


int mdrunner(FILE *fplog,t_commrec *cr,int nfile,const t_filenm fnm[],
             const output_env_t oenv, bool bVerbose,bool bCompact,
             int nstglobalcomm,
             ivec ddxyz,int dd_node_order,real rdd,real rconstr,
             const char *dddlb_opt,real dlb_scale,
             const char *ddcsx,const char *ddcsy,const char *ddcsz,
             int nstepout,int resetstep,int nmultisim,int repl_ex_nst,int repl_ex_seed,
             real pforce,real cpt_period,real max_hours,
             unsigned long Flags)
{
    double     nodetime=0,realtime;
    t_inputrec *inputrec;
    t_state    *state=NULL;
    matrix     box;
    gmx_ddbox_t ddbox;
    int        npme_major;
    real       tmpr1,tmpr2;
    t_nrnb     *nrnb;
    gmx_mtop_t *mtop=NULL;
    t_mdatoms  *mdatoms=NULL;
    t_forcerec *fr=NULL;
    t_fcdata   *fcd=NULL;
    real       ewaldcoeff=0;
    gmx_pme_t  *pmedata=NULL;
    gmx_vsite_t *vsite=NULL;
    gmx_constr_t constr;
    int        i,m,nChargePerturbed=-1,status,nalloc;
    char       *gro;
    gmx_wallcycle_t wcycle;
    bool       bReadRNG,bReadEkin;
    int        list;
    gmx_runtime_t runtime;
    int        rc;
    gmx_large_int_t reset_counters;
    gmx_edsam_t ed;

    /* Essential dynamics */
    if (opt2bSet("-ei",nfile,fnm)) 
    {
        /* Open input and output files, allocate space for ED data structure */
        ed = ed_open(nfile,fnm,cr);
    } 
    else
        ed=NULL;

    snew(inputrec,1);
    snew(mtop,1);

    if (bVerbose && SIMMASTER(cr))
    {
        fprintf(stderr,"Getting Loaded...\n");
    }

    if (Flags & MD_APPENDFILES) 
    {
        fplog = NULL;
    }

    if (PAR(cr))
    {
        /* The master thread on the master node reads from disk, 
         * then distributes everything to the other processors.
         */

        list = (SIMMASTER(cr) && !(Flags & MD_APPENDFILES)) ?  (LIST_SCALARS | LIST_INPUTREC) : 0;

        snew(state,1);
        init_parallel(fplog, opt2fn_master("-s",nfile,fnm,cr),cr,
                      inputrec,mtop,state,list);

    }
    else
    {
        /* Read a file for a single processor */
        snew(state,1);
        init_single(fplog,inputrec,ftp2fn(efTPX,nfile,fnm),mtop,state);
    }
    if (!EEL_PME(inputrec->coulombtype) || (Flags & MD_PARTDEC))
    {
        cr->npmenodes = 0;
    }

#ifdef GMX_FAHCORE
    fcRegisterSteps(inputrec->nsteps,inputrec->init_step);
#endif

    /* NMR restraints must be initialized before load_checkpoint,
     * since with time averaging the history is added to t_state.
     * For proper consistency check we therefore need to extend
     * t_state here.
     * So the PME-only nodes (if present) will also initialize
     * the distance restraints.
     */
    snew(fcd,1);

    /* This needs to be called before read_checkpoint to extend the state */
    init_disres(fplog,mtop,inputrec,cr,Flags & MD_PARTDEC,fcd,state);

    if (gmx_mtop_ftype_count(mtop,F_ORIRES) > 0)
    {
        if (PAR(cr) && !(Flags & MD_PARTDEC))
        {
            gmx_fatal(FARGS,"Orientation restraints do not work (yet) with domain decomposition, use particle decomposition (mdrun option -pd)");
        }
        /* Orientation restraints */
        if (MASTER(cr))
        {
            init_orires(fplog,mtop,state->x,inputrec,cr->ms,&(fcd->orires),
                        state);
        }
    }

    if (DEFORM(*inputrec))
    {
        /* Store the deform reference box before reading the checkpoint */
        if (SIMMASTER(cr))
        {
            copy_mat(state->box,box);
        }
        if (PAR(cr))
        {
            gmx_bcast(sizeof(box),box,cr);
        }
        /* Because we do not have the update struct available yet
         * in which the reference values should be stored,
         * we store them temporarily in static variables.
         * This should be thread safe, since they are only written once
         * and with identical values.
         */
#ifdef GMX_THREADS
        tMPI_Thread_mutex_lock(&box_mutex);
#endif
        init_step_tpx = inputrec->init_step;
        copy_mat(box,box_tpx);
#ifdef GMX_THREADS
        tMPI_Thread_mutex_unlock(&box_mutex);
#endif
    }

    if (opt2bSet("-cpi",nfile,fnm)) 
    {
        /* Check if checkpoint file exists before doing continuation.
         * This way we can use identical input options for the first and subsequent runs...
         */
        if( gmx_fexist_master(opt2fn_master("-cpi",nfile,fnm,cr),cr) )
        {
            load_checkpoint(opt2fn_master("-cpi",nfile,fnm,cr),&fplog,
                            cr,Flags & MD_PARTDEC,ddxyz,
                            inputrec,state,&bReadRNG,&bReadEkin,
                            (Flags & MD_APPENDFILES));
            
            if (bReadRNG)
            {
                Flags |= MD_READ_RNG;
            }
            if (bReadEkin)
            {
                Flags |= MD_READ_EKIN;
            }
        }
    }

    if ((MASTER(cr) || (Flags & MD_SEPPOT)) && (Flags & MD_APPENDFILES))
    {
        gmx_log_open(ftp2fn(efLOG,nfile,fnm),cr,!(Flags & MD_SEPPOT),
                             Flags,&fplog);
    }

    if (SIMMASTER(cr)) 
    {
        copy_mat(state->box,box);
    }

    if (PAR(cr)) 
    {
        gmx_bcast(sizeof(box),box,cr);
    }

    if (bVerbose && SIMMASTER(cr))
    {
        fprintf(stderr,"Loaded with Money\n\n");
    }

    if (PAR(cr) && !((Flags & MD_PARTDEC) || EI_TPI(inputrec->eI)))
    {
        cr->dd = init_domain_decomposition(fplog,cr,Flags,ddxyz,rdd,rconstr,
                                           dddlb_opt,dlb_scale,
                                           ddcsx,ddcsy,ddcsz,
                                           mtop,inputrec,
                                           box,state->x,
                                           &ddbox,&npme_major);

        make_dd_communicators(fplog,cr,dd_node_order);

        /* Set overallocation to avoid frequent reallocation of arrays */
        set_over_alloc_dd(TRUE);
    }
    else
    {
        cr->duty = (DUTY_PP | DUTY_PME);
        npme_major = cr->nnodes;
        
        if (inputrec->ePBC == epbcSCREW)
        {
            gmx_fatal(FARGS,
                      "pbc=%s is only implemented with domain decomposition",
                      epbc_names[inputrec->ePBC]);
        }
    }

    if (PAR(cr))
    {
        /* After possible communicator splitting in make_dd_communicators.
         * we can set up the intra/inter node communication.
         */
        gmx_setup_nodecomm(fplog,cr);
    }

    wcycle = wallcycle_init(fplog,resetstep,cr);
    if (PAR(cr))
    {
        /* Master synchronizes its value of reset_counters with all nodes 
         * including PME only nodes */
        reset_counters = wcycle_get_reset_counters(wcycle);
        gmx_bcast_sim(sizeof(reset_counters),&reset_counters,cr);
        wcycle_set_reset_counters(wcycle, reset_counters);
    }


    snew(nrnb,1);
    if (cr->duty & DUTY_PP)
    {
        /* For domain decomposition we allocate dynamically
         * in dd_partition_system.
         */
        if (DOMAINDECOMP(cr))
        {
            bcast_state_setup(cr,state);
        }
        else
        {
            if (PAR(cr))
            {
                if (!MASTER(cr))
                {
                    snew(state,1);
                }
                bcast_state(cr,state,TRUE);
            }
        }

        /* Dihedral Restraints */
        if (gmx_mtop_ftype_count(mtop,F_DIHRES) > 0)
        {
            init_dihres(fplog,mtop,inputrec,fcd);
        }

        /* Initiate forcerecord */
        fr = mk_forcerec();
        init_forcerec(fplog,oenv,fr,fcd,inputrec,mtop,cr,box,FALSE,
                      opt2fn("-table",nfile,fnm),
                      opt2fn("-tablep",nfile,fnm),
                      opt2fn("-tableb",nfile,fnm),FALSE,pforce);

        /* version for PCA_NOT_READ_NODE (see md.c) */
        /*init_forcerec(fplog,fr,fcd,inputrec,mtop,cr,box,FALSE,
          "nofile","nofile","nofile",FALSE,pforce);
          */        
        fr->bSepDVDL = ((Flags & MD_SEPPOT) == MD_SEPPOT);

        /* Initialize QM-MM */
        if(fr->bQMMM)
        {
            init_QMMMrec(cr,box,mtop,inputrec,fr);
        }

        /* Initialize the mdatoms structure.
         * mdatoms is not filled with atom data,
         * as this can not be done now with domain decomposition.
         */
        mdatoms = init_mdatoms(fplog,mtop,inputrec->efep!=efepNO);

        /* Initialize the virtual site communication */
        vsite = init_vsite(mtop,cr);

        calc_shifts(box,fr->shift_vec);

        /* With periodic molecules the charge groups should be whole at start up
         * and the virtual sites should not be far from their proper positions.
         */
        if (!inputrec->bContinuation && MASTER(cr) &&
            !(inputrec->ePBC != epbcNONE && inputrec->bPeriodicMols))
        {
            /* Make molecules whole at start of run */
            if (fr->ePBC != epbcNONE)
            {
                do_pbc_first_mtop(fplog,inputrec->ePBC,box,mtop,state->x);
            }
            if (vsite)
            {
                /* Correct initial vsite positions are required
                 * for the initial distribution in the domain decomposition
                 * and for the initial shell prediction.
                 */
                construct_vsites_mtop(fplog,vsite,mtop,state->x);
            }
        }

        /* Initiate PPPM if necessary */
        if (fr->eeltype == eelPPPM)
        {
            if (mdatoms->nChargePerturbed)
            {
                gmx_fatal(FARGS,"Free energy with %s is not implemented",
                          eel_names[fr->eeltype]);
            }
            status = gmx_pppm_init(fplog,cr,oenv,FALSE,TRUE,box,
                                   getenv("GMXGHAT"),inputrec, (Flags & MD_REPRODUCIBLE));
            if (status != 0)
            {
                gmx_fatal(FARGS,"Error %d initializing PPPM",status);
            }
        }

        if (EEL_PME(fr->eeltype))
        {
            ewaldcoeff = fr->ewaldcoeff;
            pmedata = &fr->pmedata;
        }
        else
        {
            pmedata = NULL;
        }
    }
    else
    {
        /* This is a PME only node */

        /* We don't need the state */
        done_state(state);

        ewaldcoeff = calc_ewaldcoeff(inputrec->rcoulomb, inputrec->ewald_rtol);
        snew(pmedata,1);
    }

    /* Initiate PME if necessary,
     * either on all nodes or on dedicated PME nodes only. */
    if (EEL_PME(inputrec->coulombtype))
    {
        if (mdatoms)
        {
            nChargePerturbed = mdatoms->nChargePerturbed;
        }
        if (cr->npmenodes > 0)
        {
            /* The PME only nodes need to know nChargePerturbed */
            gmx_bcast_sim(sizeof(nChargePerturbed),&nChargePerturbed,cr);
        }
        if (cr->duty & DUTY_PME)
        {
            status = gmx_pme_init(pmedata,cr,npme_major,inputrec,
                                  mtop ? mtop->natoms : 0,nChargePerturbed,
                                  (Flags & MD_REPRODUCIBLE));
            if (status != 0) 
            {
                gmx_fatal(FARGS,"Error %d initializing PME",status);
            }
        }
    }


    if (integrator[inputrec->eI].func == do_md)
    {
        /* Turn on signal handling on all nodes */
        /*
         * (A user signal from the PME nodes (if any)
         * is communicated to the PP nodes.
         */
        if (getenv("GMX_NO_TERM") == NULL)
        {
            if (debug)
            {
                fprintf(debug,"Installing signal handler for SIGTERM\n");
            }
            signal(SIGTERM,signal_handler);
        }
#ifdef HAVE_SIGUSR1
        if (getenv("GMX_NO_USR1") == NULL)
        {
            if (debug)
            {
                fprintf(debug,"Installing signal handler for SIGUSR1\n");
            }
            signal(SIGUSR1,signal_handler);
        }
#endif
    }

    if (cr->duty & DUTY_PP)
    {
        if (inputrec->ePull != epullNO)
        {
            /* Initialize pull code */
            init_pull(fplog,inputrec,nfile,fnm,mtop,cr,oenv,
                      EI_DYNAMICS(inputrec->eI) && MASTER(cr),Flags);
        }

        constr = init_constraints(fplog,mtop,inputrec,ed,state,cr);

        if (DOMAINDECOMP(cr))
        {
            dd_init_bondeds(fplog,cr->dd,mtop,vsite,constr,inputrec,
                            Flags & MD_DDBONDCHECK,fr->cginfo_mb);

            set_dd_parameters(fplog,cr->dd,dlb_scale,inputrec,fr,&ddbox);

            setup_dd_grid(fplog,cr->dd);
        }

        /* Now do whatever the user wants us to do (how flexible...) */
        integrator[inputrec->eI].func(fplog,cr,nfile,fnm,
                                      oenv,bVerbose,bCompact,
                                      nstglobalcomm,
                                      vsite,constr,
                                      nstepout,inputrec,mtop,
                                      fcd,state,
                                      mdatoms,nrnb,wcycle,ed,fr,
                                      repl_ex_nst,repl_ex_seed,
                                      cpt_period,max_hours,
                                      Flags,
                                      &runtime);

        if (inputrec->ePull != epullNO)
        {
            finish_pull(fplog,inputrec->pull);
        }
    } 
    else 
    {
        /* do PME only */
        gmx_pmeonly(*pmedata,cr,nrnb,wcycle,ewaldcoeff,FALSE,inputrec);
    }

    if (EI_DYNAMICS(inputrec->eI) || EI_TPI(inputrec->eI))
    {
        /* Some timing stats */  
        if (MASTER(cr))
        {
            if (runtime.proc == 0)
            {
                runtime.proc = runtime.real;
            }
        }
        else
        {
            runtime.real = 0;
        }
    }

    wallcycle_stop(wcycle,ewcRUN);

    /* Finish up, write some stuff
     * if rerunMD, don't write last frame again 
     */
    finish_run(fplog,cr,ftp2fn(efSTO,nfile,fnm),
               inputrec,nrnb,wcycle,&runtime,
               EI_DYNAMICS(inputrec->eI) && !MULTISIM(cr));

    /* Does what it says */  
    print_date_and_time(fplog,cr->nodeid,"Finished mdrun",&runtime);

    /* Close logfile already here if we were appending to it */
    if (MASTER(cr) && (Flags & MD_APPENDFILES))
    {
        gmx_log_close(fplog);
    }	

    if(bGotTermSignal)
    {
        rc = 1;
    }
    else if(bGotUsr1Signal)
    {
        rc = 2;
    }
    else
    {
        rc = 0;
    }

    return rc;
}

static void md_print_warning(const t_commrec *cr,FILE *fplog,const char *buf)
{
    if (MASTER(cr))
    {
        fprintf(stderr,"\n%s\n",buf);
    }
    if (fplog)
    {
        fprintf(fplog,"\n%s\n",buf);
    }
}

static bool done_iterating(const t_commrec *cr,FILE *fplog, bool *bFirstIterate, bool *bIterate, real fom, real *newf, int n) 
{


    
    /* monitor convergence, and use a secant search to propose new
       values.  
                                                                  x_{i} - x_{i-1}
       The secant method computes x_{i+1} = x_{i} - f(x_{i}) * ---------------------
                                                                f(x_{i}) - f(x_{i-1})
       
       The function we are trying to zero is fom-x, where fom is the
       "figure of merit" which is the pressure (or the veta value) we
       would get by putting in an old value of the pressure or veta into
       the incrementor function for the step or half step.  I have
       verified that this gives the same answer as self consistent
       iteration, usually in many fewer steps, especially for small tau_p.
       
       We could possibly eliminate an iteration with proper use
       of the value from the previous step, but that would take a bit
       more bookkeeping, especially for veta, since tests indicate the
       function of veta on the last step is not sufficiently close to
       guarantee convergence this step. This is
       good enough for now.  On my tests, I could use tau_p down to
       0.02, which is smaller that would ever be necessary in
       practice. Generally, 3-5 iterations will be sufficient */

/* Definitions for convergence.  Could be optimized . . .  */
#ifdef GMX_DOUBLE
#define CONVERGEITER  0.000000001
#else
#define CONVERGEITER  0.0001
#endif
#define MAXITERCONST       200

/* used to escape out of cyclic traps because of limited numberical precision  */
#define CYCLEMAX            20
#define FALLBACK          1000 

    static real f,fprev,x,xprev;  
    static int iter_i;
    static real allrelerr[MAXITERCONST+2];
    double relerr,xmin;
    char buf[256];
    int i;
    bool incycle;

    if (*bFirstIterate) 
    {
        *bFirstIterate = FALSE;
        iter_i = 0;
        x = fom;
        f = fom-x;
        *newf = fom;
    } 
    else 
    {
        f = fom-x; /* we want to zero this difference */
        if ((iter_i > 1) && (iter_i < MAXITERCONST)) 
        {
            if (f==fprev) 
            {
                *newf = f;
            } 
            else 
            {
                *newf = x - (x-xprev)*(f)/(f-fprev); 
            }
        } 
        else 
        {
            /* just use self-consistent iteration the first step to initialize, or 
               if it's not converging (which happens occasionally -- need to investigate why) */
            *newf = fom; 
        }
    }
    /* Consider a slight shortcut allowing us to exit one sooner -- we check the
       difference between the closest of x and xprev to the new
       value. To be 100% certain, we should check the difference between
       the last result, and the previous result, or
       
       relerr = (fabs((x-xprev)/fom));
       
       but this is pretty much never necessary under typical conditions.
       Checking numerically, it seems to lead to almost exactly the same
       trajectories, but there are small differences out a few decimal
       places in the pressure, and eventually in the v_eta, but it could
       save an interation.
       
       if (fabs(*newf-x) < fabs(*newf - xprev)) { xmin = x;} else { xmin = xprev;}
       relerr = (fabs((*newf-xmin) / *newf));
    */
    
    relerr = (fabs((f-fprev)/fom));
    
    allrelerr[iter_i] = relerr;

    if (iter_i > 0) 
    {
        if (debug) 
        {
            fprintf(debug,"Iterating NPT constraints #%i: %6i %20.12f%14.6g%20.12f\n",n,iter_i,fom,relerr,*newf);
        }
        
        if ((relerr < CONVERGEITER) || (fom==0))
        {
            *bIterate = FALSE;
            if (debug) 
            {
                fprintf(debug,"Iterating NPT constraints #%i: CONVERGED\n",n);
            }
            return TRUE;
        }
        if (iter_i > MAXITERCONST) 
        {
            incycle = FALSE;
            for (i=0;i<CYCLEMAX;i++) {
                if (allrelerr[(MAXITERCONST-2*CYCLEMAX)-i] == allrelerr[iter_i-1]) {
                    incycle = TRUE;
                    if (relerr > CONVERGEITER*FALLBACK) {incycle = FALSE; break;}
                }
            }
            
            if (incycle) {
                /* we are trapped in a numerical attractor, and can't converge any more, and are close to the final result.
                   Better to give up here and proceed with a warning than have the simulation die.
                */
                sprintf(buf,"numerical convergence issues with NPT, relative error only %10.5g, continuing\n",relerr);
                md_print_warning(cr,fplog,buf);
                return TRUE;
            } else {
                gmx_fatal(FARGS,"Could not converge NPT constraints\n");
            }
        }
    }
    
    xprev = x;
    x = *newf;
    fprev = f;
    iter_i++;
    
    return FALSE;
}

static void check_nst_param(FILE *fplog,t_commrec *cr,
                            const char *desc_nst,int nst,
                            const char *desc_p,int *p)
{
    char buf[STRLEN];

    if (*p > 0 && *p % nst != 0)
    {
        /* Round up to the next multiple of nst */
        *p = ((*p)/nst + 1)*nst;
        sprintf(buf,"NOTE: %s changes %s to %d\n",desc_nst,desc_p,*p);
        md_print_warning(cr,fplog,buf);
    }
}

static void reset_all_counters(FILE *fplog,t_commrec *cr,
                               gmx_large_int_t step,
                               gmx_large_int_t *step_rel,t_inputrec *ir,
                               gmx_wallcycle_t wcycle,t_nrnb *nrnb,
                               gmx_runtime_t *runtime)
{
    char buf[STRLEN],sbuf[22];

    /* Reset all the counters related to performance over the run */
    sprintf(buf,"Step %s: resetting all time and cycle counters\n",
            gmx_step_str(step,sbuf));
    md_print_warning(cr,fplog,buf);

    wallcycle_stop(wcycle,ewcRUN);
    wallcycle_reset_all(wcycle);
    if (DOMAINDECOMP(cr))
    {
        reset_dd_statistics_counters(cr->dd);
    }
    init_nrnb(nrnb);
    ir->init_step += *step_rel;
    ir->nsteps    -= *step_rel;
    *step_rel = 0;
    wallcycle_start(wcycle,ewcRUN);
    runtime_start(runtime);
    print_date_and_time(fplog,cr->nodeid,"Restarted time",runtime);
}

static int check_nstglobalcomm(FILE *fplog,t_commrec *cr,
                               int nstglobalcomm,t_inputrec *ir)
{
    char buf[STRLEN];

    if (!EI_DYNAMICS(ir->eI))
    {
        nstglobalcomm = 1;
    }

    if (nstglobalcomm == -1)
    {
        if (ir->nstcalcenergy == 0 && ir->nstlist == 0)
        {
            nstglobalcomm = 10;
            if (ir->nstenergy > 0 && ir->nstenergy < nstglobalcomm)
            {
                nstglobalcomm = ir->nstenergy;
            }
        }
        else
        {
            /* We assume that if nstcalcenergy > nstlist,
             * nstcalcenergy is a multiple of nstlist.
             */
            if (ir->nstcalcenergy == 0 ||
                (ir->nstlist > 0 && ir->nstlist < ir->nstcalcenergy))
            {
                nstglobalcomm = ir->nstlist;
            }
            else
            {
                nstglobalcomm = ir->nstcalcenergy;
            }
        }
    }
    else
    {
        if (ir->nstlist > 0 &&
            nstglobalcomm > ir->nstlist && nstglobalcomm % ir->nstlist != 0)
        {
            nstglobalcomm = (nstglobalcomm / ir->nstlist)*ir->nstlist;
            sprintf(buf,"WARNING: nstglobalcomm is larger than nstlist, but not a multiple, setting it to %d\n",nstglobalcomm);
            md_print_warning(cr,fplog,buf);
        }
        if (nstglobalcomm > ir->nstcalcenergy)
        {
            check_nst_param(fplog,cr,"-gcom",nstglobalcomm,
                            "nstcalcenergy",&ir->nstcalcenergy);
        }

        check_nst_param(fplog,cr,"-gcom",nstglobalcomm,
                        "nstenergy",&ir->nstenergy);

        check_nst_param(fplog,cr,"-gcom",nstglobalcomm,
                        "nstlog",&ir->nstlog);
    }

    if (ir->comm_mode != ecmNO && ir->nstcomm < nstglobalcomm)
    {
        sprintf(buf,"WARNING: Changing nstcomm from %d to %d\n",
                ir->nstcomm,nstglobalcomm);
        md_print_warning(cr,fplog,buf);
        ir->nstcomm = nstglobalcomm;
    }

    return nstglobalcomm;
}

static void check_ir_old_tpx_versions(t_commrec *cr,FILE *fplog,
                                      t_inputrec *ir,gmx_mtop_t *mtop)
{
    /* Check required for old tpx files */
    if (IR_TWINRANGE(*ir) && ir->nstlist > 1 &&
        ir->nstcalcenergy % ir->nstlist != 0)
    {
        md_print_warning(cr,fplog,"Old tpr file with twin-range settings: modifiying energy calculation and/or T/P-coupling frequencies");

        if (gmx_mtop_ftype_count(mtop,F_CONSTR) +
            gmx_mtop_ftype_count(mtop,F_CONSTRNC) > 0 &&
            ir->eConstrAlg == econtSHAKE)
        {
            md_print_warning(cr,fplog,"With twin-range cut-off's and SHAKE the virial and pressure are incorrect");
            if (ir->epc != epcNO)
            {
                gmx_fatal(FARGS,"Can not do pressure coupling with twin-range cut-off's and SHAKE");
            }
        }
        check_nst_param(fplog,cr,"nstlist",ir->nstlist,
                        "nstcalcenergy",&ir->nstcalcenergy);
    }
    check_nst_param(fplog,cr,"nstcalcenergy",ir->nstcalcenergy,
                    "nstenergy",&ir->nstenergy);
    check_nst_param(fplog,cr,"nstcalcenergy",ir->nstcalcenergy,
                    "nstlog",&ir->nstlog);
    if (ir->efep != efepNO)
    {
        check_nst_param(fplog,cr,"nstdhdl",ir->nstdhdl,
                        "nstenergy",&ir->nstenergy);
    }
}

typedef struct {
    bool       bGStatEveryStep;
    gmx_large_int_t step_ns;
    gmx_large_int_t step_nscheck;
    gmx_large_int_t nns;
    matrix     scale_tot;
    int        nabnsb;
    double     s1;
    double     s2;
    double     ab;
    double     lt_runav;
    double     lt_runav2;
} gmx_nlheur_t;

static void reset_nlistheuristics(gmx_nlheur_t *nlh,gmx_large_int_t step)
{
    nlh->lt_runav  = 0;
    nlh->lt_runav2 = 0;
    nlh->step_nscheck = step;
}

static void init_nlistheuristics(gmx_nlheur_t *nlh,
                                 bool bGStatEveryStep,gmx_large_int_t step)
{
    nlh->bGStatEveryStep = bGStatEveryStep;
    nlh->nns       = 0;
    nlh->nabnsb    = 0;
    nlh->s1        = 0;
    nlh->s2        = 0;
    nlh->ab        = 0;

    reset_nlistheuristics(nlh,step);
}

static void update_nliststatistics(gmx_nlheur_t *nlh,gmx_large_int_t step)
{
    gmx_large_int_t nl_lt;
    char sbuf[22],sbuf2[22];

    /* Determine the neighbor list life time */
    nl_lt = step - nlh->step_ns;
    if (debug)
    {
        fprintf(debug,"%d atoms beyond ns buffer, updating neighbor list after %s steps\n",nlh->nabnsb,gmx_step_str(nl_lt,sbuf));
    }
    nlh->nns++;
    nlh->s1 += nl_lt;
    nlh->s2 += nl_lt*nl_lt;
    nlh->ab += nlh->nabnsb;
    if (nlh->lt_runav == 0)
    {
        nlh->lt_runav  = nl_lt;
        /* Initialize the fluctuation average
         * such that at startup we check after 0 steps.
         */
        nlh->lt_runav2 = sqr(nl_lt/2.0);
    }
    /* Running average with 0.9 gives an exp. history of 9.5 */
    nlh->lt_runav2 = 0.9*nlh->lt_runav2 + 0.1*sqr(nlh->lt_runav - nl_lt);
    nlh->lt_runav  = 0.9*nlh->lt_runav  + 0.1*nl_lt;
    if (nlh->bGStatEveryStep)
    {
        /* Always check the nlist validity */
        nlh->step_nscheck = step;
    }
    else
    {
        /* We check after:  <life time> - 2*sigma
         * The factor 2 is quite conservative,
         * but we assume that with nstlist=-1 the user
         * prefers exact integration over performance.
         */
        nlh->step_nscheck = step
                  + (int)(nlh->lt_runav - 2.0*sqrt(nlh->lt_runav2)) - 1;
    }
    if (debug)
    {
        fprintf(debug,"nlist life time %s run av. %4.1f sig %3.1f check %s check with -gcom %d\n",
                gmx_step_str(nl_lt,sbuf),nlh->lt_runav,sqrt(nlh->lt_runav2),
                gmx_step_str(nlh->step_nscheck-step+1,sbuf2),
                (int)(nlh->lt_runav - 2.0*sqrt(nlh->lt_runav2)));
    }
}

static void set_nlistheuristics(gmx_nlheur_t *nlh,bool bReset,gmx_large_int_t step)
{
    int d;

    if (bReset)
    {
        reset_nlistheuristics(nlh,step);
    }
    else
    {
        update_nliststatistics(nlh,step);
    }

    nlh->step_ns = step;
    /* Initialize the cumulative coordinate scaling matrix */
    clear_mat(nlh->scale_tot);
    for(d=0; d<DIM; d++)
    {
        nlh->scale_tot[d][d] = 1.0;
    }
}

double do_md(FILE *fplog,t_commrec *cr,int nfile,const t_filenm fnm[],
             const output_env_t oenv, bool bVerbose,bool bCompact,
             int nstglobalcomm,
             gmx_vsite_t *vsite,gmx_constr_t constr,
             int stepout,t_inputrec *ir,
             gmx_mtop_t *top_global,
             t_fcdata *fcd,
             t_state *state_global,
             t_mdatoms *mdatoms,
             t_nrnb *nrnb,gmx_wallcycle_t wcycle,
             gmx_edsam_t ed,t_forcerec *fr,
             int repl_ex_nst,int repl_ex_seed,
             real cpt_period,real max_hours,
             unsigned long Flags,
             gmx_runtime_t *runtime)
{
    int        fp_trn=0,fp_xtc=0;
    ener_file_t fp_ene=NULL;
    gmx_large_int_t step,step_rel;
    const char *fn_cpt;
    FILE       *fp_dhdl=NULL,*fp_field=NULL;
    double     run_time;
    double     t,t0,lam0;
    bool       bGStatEveryStep,bGStat,bNstEner,bCalcPres,bCalcEner;
    bool       bNS,bNStList,bSimAnn,bStopCM,bRerunMD,bNotLastFrame=FALSE,
               bFirstStep,bStateFromTPX,bInitStep,bLastStep,
               bBornRadii,bStartingFromCpt;
    bool       bDoDHDL=FALSE;
    bool       bNEMD,do_ene,do_log,do_verbose,bRerunWarnNoV=TRUE,
               bForceUpdate=FALSE,bX,bV,bF,bXTC,bCPT;
    bool       bMasterState;
    int        force_flags,cglo_flags;
    tensor     force_vir,shake_vir,total_vir,tmp_vir,pres;
    int        i,m,status;
    rvec       mu_tot;
    t_vcm      *vcm;
	t_state    *bufstate;   
    matrix     *scale_tot,pcoupl_mu,M,ebox;
    gmx_nlheur_t nlh;
    t_trxframe rerun_fr;
    gmx_repl_ex_t repl_ex=NULL;
    int        nchkpt=1;
    /* Booleans (disguised as a reals) to checkpoint and terminate mdrun */  
    real       chkpt=0,terminate=0,terminate_now=0;

    gmx_localtop_t *top;	
    t_mdebin *mdebin=NULL;
    t_state    *state=NULL;
    rvec       *f_global=NULL;
    int        n_xtc=-1;
    rvec       *x_xtc=NULL;
    gmx_enerdata_t *enerd;
    rvec       *f=NULL;
    gmx_global_stat_t gstat;
    gmx_update_t upd=NULL;
    t_graph    *graph=NULL;

    bool        bFFscan;
    gmx_groups_t *groups;
    gmx_ekindata_t *ekind, *ekind_save;
    gmx_shellfc_t shellfc;
    int         count,nconverged=0;
    real        timestep=0;
    double      tcount=0;
    bool        bIonize=FALSE;
    bool        bTCR=FALSE,bConverged=TRUE,bOK,bSumEkinhOld,bExchanged;
    bool        bAppend;
    bool        bVV,bIterations,bIterate,bFirstIterate,bTemp,bPres,bTrotter;
    real        temp0,mu_aver=0,dvdl;
    int         a0,a1,gnx=0,ii;
    atom_id     *grpindex=NULL;
    char        *grpname;
    t_coupl_rec *tcr=NULL;
<<<<<<< HEAD
    rvec        *xcopy=NULL,*vcopy=NULL,*cbuf=NULL;
    matrix      boxcopy,lastbox;
	tensor      tmpvir;
	real        fom,oldfom,veta_save,pcurr,scalevir,tracevir;
	real        vetanew = 0;
=======
    rvec        *xcopy=NULL,*vcopy=NULL;
    matrix      boxcopy={{0}},lastbox;
>>>>>>> a0ee4c3d
    double      cycles;
    int         reset_counters=-1;
	real        last_conserved = 0;
    real        last_ekin = 0;
	int         iter_i;
	t_extmass   MassQ;
    int         **trotter_seq; 
    char        sbuf[22],sbuf2[22];
    bool        bHandledSignal=FALSE;
#ifdef GMX_FAHCORE
    /* Temporary addition for FAHCORE checkpointing */
    int chkpt_ret;
#endif

    /* Check for special mdrun options */
    bRerunMD = (Flags & MD_RERUN);
    bIonize  = (Flags & MD_IONIZE);
    bFFscan  = (Flags & MD_FFSCAN);
    bAppend  = (Flags & MD_APPENDFILES);
    /* md-vv uses averaged full step velocities for T-control 
       md-vv2 uses averaged half step velocities for T-control (but full step ekin for P control)
       md uses averaged half step kinetic energies to determine temperature unless defined otherwise by GMX_EKIN_AVE_VEL; */
    bVV = EI_VV(ir->eI);
    if (bVV) /* to store the initial velocities while computing virial */
    {
        snew(cbuf,top_global->natoms);
    }
    /* all the iteratative cases - only if there are constraints */ 
    bIterations = ((IR_NPT_TROTTER(ir)) && (constr) && (!bRerunMD));
    bTrotter = (bVV && (IR_NPT_TROTTER(ir) || (IR_NVT_TROTTER(ir))));        
    
    if (bRerunMD)
    {
        /* Since we don't know if the frames read are related in any way,
         * rebuild the neighborlist at every step.
         */
        ir->nstlist       = 1;
        ir->nstcalcenergy = 1;
        nstglobalcomm     = 1;
    }

    check_ir_old_tpx_versions(cr,fplog,ir,top_global);

    nstglobalcomm = check_nstglobalcomm(fplog,cr,nstglobalcomm,ir);
    bGStatEveryStep = (nstglobalcomm == 1);

    if (!bGStatEveryStep && ir->nstlist == -1 && fplog != NULL)
    {
        fprintf(fplog,
                "To reduce the energy communication with nstlist = -1\n"
                "the neighbor list validity should not be checked at every step,\n"
                "this means that exact integration is not guaranteed.\n"
                "The neighbor list validity is checked after:\n"
                "  <n.list life time> - 2*std.dev.(n.list life time)  steps.\n"
                "In most cases this will result in exact integration.\n"
                "This reduces the energy communication by a factor of 2 to 3.\n"
                "If you want less energy communication, set nstlist > 3.\n\n");
    }

    if (bRerunMD || bFFscan)
    {
        ir->nstxtcout = 0;
    }
    groups = &top_global->groups;

    /* Initial values */
    init_md(fplog,cr,ir,oenv,&t,&t0,&state_global->lambda,&lam0,
            nrnb,top_global,&upd,
            nfile,fnm,&fp_trn,&fp_xtc,&fp_ene,&fn_cpt,
            &fp_dhdl,&fp_field,&mdebin,
            force_vir,shake_vir,mu_tot,&bNEMD,&bSimAnn,&vcm,Flags);

    clear_mat(total_vir);
    clear_mat(pres);
    /* Energy terms and groups */
    snew(enerd,1);
    init_enerdata(top_global->groups.grps[egcENER].nr,ir->n_flambda,enerd);
    if (DOMAINDECOMP(cr))
    {
        f = NULL;
    }
    else
    {
        snew(f,top_global->natoms);
    }

    /* Kinetic energy data */
    snew(ekind,1);
    init_ekindata(fplog,top_global,&(ir->opts),ekind);
    /* needed for iteration of constraints */
    snew(ekind_save,1);
    init_ekindata(fplog,top_global,&(ir->opts),ekind_save);
    /* Copy the cos acceleration to the groups struct */    
    ekind->cosacc.cos_accel = ir->cos_accel;

    gstat = global_stat_init(ir);
    debug_gmx();

    /* Check for polarizable models and flexible constraints */
    shellfc = init_shell_flexcon(fplog,
                                 top_global,n_flexible_constraints(constr),
                                 (ir->bContinuation || 
                                  (DOMAINDECOMP(cr) && !MASTER(cr))) ?
                                 NULL : state_global->x);

    if (DEFORM(*ir))
    {
#ifdef GMX_THREADS
        tMPI_Thread_mutex_lock(&box_mutex);
#endif
        set_deform_reference_box(upd,init_step_tpx,box_tpx);
#ifdef GMX_THREADS
        tMPI_Thread_mutex_unlock(&box_mutex);
#endif
    }

    {
        double io = compute_io(ir,top_global->natoms,groups,mdebin->ebin->nener,1);
        if ((io > 2000) && MASTER(cr))
            fprintf(stderr,
                    "\nWARNING: This run will generate roughly %.0f Mb of data\n\n",
                    io);
    }

    if (DOMAINDECOMP(cr)) {
        top = dd_init_local_top(top_global);

        snew(state,1);
        dd_init_local_state(cr->dd,state_global,state);

        if (DDMASTER(cr->dd) && ir->nstfout) {
            snew(f_global,state_global->natoms);
        }
    } else {
        if (PAR(cr)) {
            /* Initialize the particle decomposition and split the topology */
            top = split_system(fplog,top_global,ir,cr);

            pd_cg_range(cr,&fr->cg0,&fr->hcg);
            pd_at_range(cr,&a0,&a1);
        } else {
            top = gmx_mtop_generate_local_top(top_global,ir);

            a0 = 0;
            a1 = top_global->natoms;
        }

        state = partdec_init_local_state(cr,state_global);
        f_global = f;

        atoms2md(top_global,ir,0,NULL,a0,a1-a0,mdatoms);

        if (vsite) {
            set_vsite_top(vsite,top,mdatoms,cr);
        }

        if (ir->ePBC != epbcNONE && !ir->bPeriodicMols) {
            graph = mk_graph(fplog,&(top->idef),0,top_global->natoms,FALSE,FALSE);
        }

        if (shellfc) {
            make_local_shells(cr,mdatoms,shellfc);
        }

        if (ir->pull && PAR(cr)) {
            dd_make_local_pull_groups(NULL,ir->pull,mdatoms);
        }
    }

    if (DOMAINDECOMP(cr))
    {
        /* Distribute the charge groups over the nodes from the master node */
        dd_partition_system(fplog,ir->init_step,cr,TRUE,1,
                            state_global,top_global,ir,
                            state,&f,mdatoms,top,fr,
                            vsite,shellfc,constr,
                            nrnb,wcycle,FALSE);
    }

    /* If not DD, copy gb data */
    if(ir->implicit_solvent && !DOMAINDECOMP(cr))
    {
        make_local_gb(cr,fr->born,ir->gb_algorithm);
    }

    update_mdatoms(mdatoms,state->lambda);

    if (MASTER(cr))
    {
        /* Update mdebin with energy history if appending to output files */
        if ( Flags & MD_APPENDFILES )
        {
            restore_energyhistory_from_state(mdebin,&state_global->enerhist);
        }
        /* Set the initial energy history in state to zero by updating once */
        update_energyhistory(&state_global->enerhist,mdebin);
    }	

    if ((state->flags & (1<<estLD_RNG)) && (Flags & MD_READ_RNG)) {
        /* Set the random state if we read a checkpoint file */
        set_stochd_state(upd,state);
    }

    /* Initialize constraints */
    if (constr) {
        if (!DOMAINDECOMP(cr))
            set_constraints(constr,top,ir,mdatoms,cr);
    }

    /* Check whether we have to GCT stuff */
    bTCR = ftp2bSet(efGCT,nfile,fnm);
    if (bTCR) {
        if (MASTER(cr)) {
            fprintf(stderr,"Will do General Coupling Theory!\n");
        }
        gnx = top_global->mols.nr;
        snew(grpindex,gnx);
        for(i=0; (i<gnx); i++) {
            grpindex[i] = i;
        }
    }

    if (repl_ex_nst > 0 && MASTER(cr))
        repl_ex = init_replica_exchange(fplog,cr->ms,state_global,ir,
                                        repl_ex_nst,repl_ex_seed);

    if (!ir->bContinuation && !bRerunMD)
    {
        if (mdatoms->cFREEZE && (state->flags & (1<<estV)))
        {
            /* Set the velocities of frozen particles to zero */
            for(i=mdatoms->start; i<mdatoms->start+mdatoms->homenr; i++)
            {
                for(m=0; m<DIM; m++)
                {
                    if (ir->opts.nFreeze[mdatoms->cFREEZE[i]][m])
                    {
                        state->v[i][m] = 0;
                    }
                }
            }
        }

        if (constr)
        {
            /* Constrain the initial coordinates and velocities */
            do_constrain_first(fplog,constr,ir,mdatoms,state,f,
                               graph,cr,nrnb,fr,top,shake_vir);
        }
        if (vsite)
        {
            /* Construct the virtual sites for the initial configuration */
            construct_vsites(fplog,vsite,state->x,nrnb,ir->delta_t,NULL,
                             top->idef.iparams,top->idef.il,
                             fr->ePBC,fr->bMolPBC,graph,cr,state->box);
        }
    }

    debug_gmx();
  
    /* I'm assuming we need global communication the first time! MRS */
    /* can we get rid of this firstcall variable? */
    cglo_flags = (CGLO_FIRSTCALL | CGLO_TEMPERATURE | CGLO_GSTAT
                  | (bVV ? CGLO_PRESSURE:0)
                  | (bVV ? CGLO_CONSTRAINT:0)
                  | (bRerunMD ? CGLO_RERUNMD:0)
                  | ((Flags & MD_READ_EKIN) ? CGLO_READEKIN:0));
    
    compute_globals(fplog,gstat,cr,ir,fr,ekind,state,state_global,mdatoms,nrnb,vcm,
                    wcycle,enerd,force_vir,shake_vir,total_vir,pres,mu_tot,
                    constr,&chkpt,&terminate,&terminate_now,&(nlh.nabnsb),state->box,
                    top_global,&pcurr,top_global->natoms,&bSumEkinhOld,cglo_flags);
    if (ir->eI == eiVV2) {
        /* a second call to get the half step temperature initialized as well */ 
        /* we do the same call as above, but turn the pressure off -- internally, this 
           is recognized as a velocity verlet half-step kinetic energy calculation.
           This minimized excess variables, but perhaps loses some logic?*/

        compute_globals(fplog,gstat,cr,ir,fr,ekind,state,state_global,mdatoms,nrnb,vcm,
                        wcycle,enerd,force_vir,shake_vir,total_vir,pres,mu_tot,
                        constr,&chkpt,&terminate,&terminate_now,&(nlh.nabnsb),state->box,
                        top_global,&pcurr,top_global->natoms,&bSumEkinhOld,
                        cglo_flags &~ CGLO_PRESSURE);
    }

    /* Calculate the initial half step temperature, and save the ekinh_old */
    if (!(Flags & MD_STARTFROMCPT)) 
    {
        for(i=0; (i<ir->opts.ngtc); i++) 
        {
            copy_mat(ekind->tcstat[i].ekinh,ekind->tcstat[i].ekinh_old);
        } 
    }
    temp0 = enerd->term[F_TEMP];
    
    /* Initiate data for the special cases */
    if (bIterations) 
    {
        bufstate = init_bufstate(state->natoms,(ir->opts.ngtc+1)*NNHCHAIN); /* extra state for barostat */
    }
    
    if (bFFscan) 
    {
        snew(xcopy,state->natoms);
        snew(vcopy,state->natoms);
        copy_rvecn(state->x,xcopy,0,state->natoms);
        copy_rvecn(state->v,vcopy,0,state->natoms);
        copy_mat(state->box,boxcopy);
    } 
    
    /* need to make an initial call to get the Trotter variables set. */
    trotter_seq = init_trotter(ir,state,&MassQ,bTrotter);
    
    if (MASTER(cr))
    {
        if (constr && !ir->bContinuation && ir->eConstrAlg == econtLINCS)
        {
            fprintf(fplog,
                    "RMS relative constraint deviation after constraining: %.2e\n",
                    constr_rmsd(constr,FALSE));
        }
        fprintf(fplog,"Initial temperature: %g K\n",enerd->term[F_TEMP]);
        if (bRerunMD)
        {
            fprintf(stderr,"starting md rerun '%s', reading coordinates from"
                    " input trajectory '%s'\n\n",
                    *(top_global->name),opt2fn("-rerun",nfile,fnm));
            if (bVerbose)
            {
                fprintf(stderr,"Calculated time to finish depends on nsteps from "
                        "run input file,\nwhich may not correspond to the time "
                        "needed to process input trajectory.\n\n");
            }
        }
        else
        {
            fprintf(stderr,"starting mdrun '%s'\n",
                    *(top_global->name));
            if (ir->init_step > 0)
            {
                fprintf(stderr,"%s steps, %8.1f ps (continuing from step %s, %8.1f ps).\n",
                        gmx_step_str(ir->init_step+ir->nsteps,sbuf),
                        (ir->init_step+ir->nsteps)*ir->delta_t,
                        gmx_step_str(ir->init_step,sbuf2),
                        ir->init_step*ir->delta_t);
            }
            else
            {
                fprintf(stderr,"%s steps, %8.1f ps.\n",
                        gmx_step_str(ir->nsteps,sbuf),ir->nsteps*ir->delta_t);
            }
        }
        fprintf(fplog,"\n");
    }

    /* Set and write start time */
    runtime_start(runtime);
    print_date_and_time(fplog,cr->nodeid,"Started mdrun",runtime);
    wallcycle_start(wcycle,ewcRUN);
    if (fplog)
        fprintf(fplog,"\n");

    /* safest point to do file checkpointing is here.  More general point would be immediately before integrator call */
#ifdef GMX_FAHCORE
    chkpt_ret=fcCheckPointParallel( cr->nodeid,
                                    NULL,0);
    if ( chkpt_ret == 0 ) 
        gmx_fatal( 3,__FILE__,__LINE__, "Checkpoint error on step %d\n", 0 );
#endif

    debug_gmx();
    /***********************************************************
     *
     *             Loop over MD steps 
     *
     ************************************************************/

    /* if rerunMD then read coordinates and velocities from input trajectory */
    if (bRerunMD)
    {
        if (getenv("GMX_FORCE_UPDATE"))
        {
            bForceUpdate = TRUE;
        }

        bNotLastFrame = read_first_frame(oenv,&status,
                                         opt2fn("-rerun",nfile,fnm),
                                         &rerun_fr,TRX_NEED_X | TRX_READ_V);
        if (rerun_fr.natoms != top_global->natoms)
        {
            gmx_fatal(FARGS,
                      "Number of atoms in trajectory (%d) does not match the "
                      "run input file (%d)\n",
                      rerun_fr.natoms,top_global->natoms);
        }
        if (ir->ePBC != epbcNONE)
        {
            if (!rerun_fr.bBox)
            {
                gmx_fatal(FARGS,"Rerun trajectory frame step %d time %f does not contain a box, while pbc is used",rerun_fr.step,rerun_fr.time);
            }
            if (max_cutoff2(ir->ePBC,rerun_fr.box) < sqr(fr->rlistlong))
            {
                gmx_fatal(FARGS,"Rerun trajectory frame step %d time %f has too small box dimensions",rerun_fr.step,rerun_fr.time);
            }

            /* Set the shift vectors.
             * Necessary here when have a static box different from the tpr box.
             */
            calc_shifts(rerun_fr.box,fr->shift_vec);
        }
    }

    /* loop over MD steps or if rerunMD to end of input trajectory */
    bFirstStep = TRUE;
    /* Skip the first Nose-Hoover integration when we get the state from tpx */
    bStateFromTPX = !opt2bSet("-cpi",nfile,fnm);
    bInitStep = bFirstStep && (bStateFromTPX || bVV);
    bStartingFromCpt = (Flags & MD_STARTFROMCPT) && bInitStep;
    bLastStep = FALSE;
    bSumEkinhOld = FALSE;
    bExchanged = FALSE;

    step = ir->init_step;
    step_rel = 0;

    if (ir->nstlist == -1)
    {
        init_nlistheuristics(&nlh,bGStatEveryStep,step);
    }

    bLastStep = (bRerunMD || step_rel > ir->nsteps);
    while (!bLastStep || (bRerunMD && bNotLastFrame)) {

        wallcycle_start(wcycle,ewcSTEP);

        GMX_MPE_LOG(ev_timestep1);

        if (bRerunMD) {
            if (rerun_fr.bStep) {
                step = rerun_fr.step;
                step_rel = step - ir->init_step;
            }
            if (rerun_fr.bTime) {
                t = rerun_fr.time;
            }
            else
            {
                t = step;
            }
        } 
        else 
        {
            bLastStep = (step_rel == ir->nsteps);
            t = t0 + step*ir->delta_t;
        }

        if (ir->efep != efepNO)
        {
            if (bRerunMD && rerun_fr.bLambda && (ir->delta_lambda!=0))
            {
                state_global->lambda = rerun_fr.lambda;
            }
            else
            {
                state_global->lambda = lam0 + step*ir->delta_lambda;
            }
            state->lambda = state_global->lambda;
            bDoDHDL = do_per_step(step,ir->nstdhdl);
        }

        if (bSimAnn) 
        {
            update_annealing_target_temp(&(ir->opts),t);
        }

        if (bRerunMD)
        {
            if (!(DOMAINDECOMP(cr) && !MASTER(cr)))
            {
                for(i=0; i<state_global->natoms; i++)
                {
                    copy_rvec(rerun_fr.x[i],state_global->x[i]);
                }
                if (rerun_fr.bV)
                {
                    for(i=0; i<state_global->natoms; i++)
                    {
                        copy_rvec(rerun_fr.v[i],state_global->v[i]);
                    }
                }
                else
                {
                    for(i=0; i<state_global->natoms; i++)
                    {
                        clear_rvec(state_global->v[i]);
                    }
                    if (bRerunWarnNoV)
                    {
                        fprintf(stderr,"\nWARNING: Some frames do not contain velocities.\n"
                                "         Ekin, temperature and pressure are incorrect,\n"
                                "         the virial will be incorrect when constraints are present.\n"
                                "\n");
                        bRerunWarnNoV = FALSE;
                    }
                }
            }
            copy_mat(rerun_fr.box,state_global->box);
            copy_mat(state_global->box,state->box);

            if (vsite && (Flags & MD_RERUN_VSITE))
            {
                if (DOMAINDECOMP(cr))
                {
                    gmx_fatal(FARGS,"Vsite recalculation with -rerun is not implemented for domain decomposition, use particle decomposition");
                }
                if (graph)
                {
                    /* Following is necessary because the graph may get out of sync
                     * with the coordinates if we only have every N'th coordinate set
                     */
                    mk_mshift(fplog,graph,fr->ePBC,state->box,state->x);
                    shift_self(graph,state->box,state->x);
                }
                construct_vsites(fplog,vsite,state->x,nrnb,ir->delta_t,state->v,
                                 top->idef.iparams,top->idef.il,
                                 fr->ePBC,fr->bMolPBC,graph,cr,state->box);
                if (graph)
                {
                    unshift_self(graph,state->box,state->x);
                }
            }
        }

        /* Stop Center of Mass motion */
        bStopCM = (ir->comm_mode != ecmNO && do_per_step(step,ir->nstcomm));

        /* Copy back starting coordinates in case we're doing a forcefield scan */
        if (bFFscan)
        {
            for(ii=0; (ii<state->natoms); ii++)
            {
                copy_rvec(xcopy[ii],state->x[ii]);
                copy_rvec(vcopy[ii],state->v[ii]);
            }
            copy_mat(boxcopy,state->box);
        }

        if (bRerunMD)
        {
            /* for rerun MD always do Neighbour Searching */
            bNS = (bFirstStep || ir->nstlist != 0);
            bNStList = bNS;
        }
        else
        {
            /* Determine whether or not to do Neighbour Searching and LR */
            bNStList = (ir->nstlist > 0  && step % ir->nstlist == 0);
            
            bNS = (bFirstStep || bExchanged || bNStList ||
                   (ir->nstlist == -1 && nlh.nabnsb > 0));

            if (bNS && ir->nstlist == -1)
            {
                set_nlistheuristics(&nlh,bFirstStep || bExchanged,step);
            }
        } 

        if (terminate_now > 0 || (terminate_now < 0 && bNS))
        {
            bLastStep = TRUE;
        }

        /* Determine whether or not to update the Born radii if doing GB */
        bBornRadii=bFirstStep;
        if (ir->implicit_solvent && (step % ir->nstgbradii==0))
        {
            bBornRadii=TRUE;
        }
        
        do_log = do_per_step(step,ir->nstlog) || bFirstStep || bLastStep;
        do_verbose = bVerbose &&
                  (step % stepout == 0 || bFirstStep || bLastStep);

        if (bNS && !(bFirstStep && ir->bContinuation && !bRerunMD))
        {
            if (bRerunMD)
            {
                bMasterState = TRUE;
            }
            else
            {
                bMasterState = FALSE;
                /* Correct the new box if it is too skewed */
                if (DYNAMIC_BOX(*ir))
                {
                    if (correct_box(fplog,step,state->box,graph))
                    {
                        bMasterState = TRUE;
                    }
                }
                if (DOMAINDECOMP(cr) && bMasterState)
                {
                    dd_collect_state(cr->dd,state,state_global);
                }
            }

            if (DOMAINDECOMP(cr))
            {
                /* Repartition the domain decomposition */
                wallcycle_start(wcycle,ewcDOMDEC);
                dd_partition_system(fplog,step,cr,
                                    bMasterState,nstglobalcomm,
                                    state_global,top_global,ir,
                                    state,&f,mdatoms,top,fr,
                                    vsite,shellfc,constr,
                                    nrnb,wcycle,do_verbose);
                wallcycle_stop(wcycle,ewcDOMDEC);
            }
        }

        if (MASTER(cr) && do_log && !bFFscan)
        {
            print_ebin_header(fplog,step,t,state->lambda);
        }

        if (ir->efep != efepNO)
        {
            update_mdatoms(mdatoms,state->lambda); 
        }

        if (bRerunMD && rerun_fr.bV)
        {
            
            /* We need the kinetic energy at minus the half step for determining
             * the full step kinetic energy and possibly for T-coupling.*/
            /* This may not be quite working correctly yet . . . . */
            compute_globals(fplog,gstat,cr,ir,fr,ekind,state,state_global,mdatoms,nrnb,vcm,
                            wcycle,enerd,NULL,NULL,NULL,NULL,mu_tot,
                            constr,&chkpt,&terminate,&terminate_now,&(nlh.nabnsb),state->box,
                            top_global,&pcurr,top_global->natoms,&bSumEkinhOld,
                            CGLO_RERUNMD | CGLO_GSTAT | CGLO_TEMPERATURE);
        }
        clear_mat(force_vir);
        
        /* Ionize the atoms if necessary */
        if (bIonize)
        {
            ionize(fplog,oenv,mdatoms,top_global,t,ir,state->x,state->v,
                   mdatoms->start,mdatoms->start+mdatoms->homenr,state->box,cr);
        }
        
        /* Update force field in ffscan program */
        if (bFFscan)
        {
            if (update_forcefield(fplog,
                                  nfile,fnm,fr,
                                  mdatoms->nr,state->x,state->box)) {
                if (gmx_parallel_env_initialized())
                {
                    gmx_finalize();
                }
                exit(0);
            }
        }

        GMX_MPE_LOG(ev_timestep2);

        if ((bNS || bLastStep) && (step > ir->init_step) && !bRerunMD)
        {
            bCPT = (chkpt > 0 || (bLastStep && (Flags & MD_CONFOUT)));
            if (bCPT)
            {
                chkpt = 0;
            }
        }
        else
        {
            bCPT = FALSE;
        }

        /* Determine the pressure:
         * always when we want exact averages in the energy file,
         * at ns steps when we have pressure coupling,
         * otherwise only at energy output steps (set below).
         */
        bNstEner = (bGStatEveryStep || do_per_step(step,ir->nstcalcenergy));
        bCalcEner = bNstEner;
		bCalcPres = (bGStatEveryStep || (ir->epc != epcNO && bNS));

        /* Do we need global communication ? */
        bGStat = (bCalcEner || bStopCM ||
                  (ir->nstlist == -1 && !bRerunMD && step >= nlh.step_nscheck));

        do_ene = (do_per_step(step,ir->nstenergy) || bLastStep);

        if (do_ene || do_log)
        {
            bCalcPres = TRUE;
            bCalcEner = TRUE;
            bGStat    = TRUE;
        }
        
        /* these CGLO_ options remain the same throughout the iteration */
        cglo_flags = ((bRerunMD ? CGLO_RERUNMD : 0) |
                      (bStopCM ? CGLO_STOPCM : 0) |
                      (bGStat ? CGLO_GSTAT : 0) |
                      (bNEMD ? CGLO_NEMD : 0)
            );
        
        force_flags = (GMX_FORCE_STATECHANGED |
                       ((DYNAMIC_BOX(*ir) || bRerunMD) ? GMX_FORCE_DYNAMICBOX : 0) |
                       GMX_FORCE_ALLFORCES |
                       (bNStList ? GMX_FORCE_DOLR : 0) |
                       GMX_FORCE_SEPLRF |
                       (bCalcEner ? GMX_FORCE_VIRIAL : 0) |
                       (bDoDHDL ? GMX_FORCE_DHDL : 0)
            );
        
        if (shellfc)
        {
            /* Now is the time to relax the shells */
            count=relax_shell_flexcon(fplog,cr,bVerbose,bFFscan ? step+1 : step,
                                      ir,bNS,force_flags,
                                      bStopCM,top,top_global,
                                      constr,enerd,fcd,
                                      state,f,force_vir,mdatoms,
                                      nrnb,wcycle,graph,groups,
                                      shellfc,fr,bBornRadii,t,mu_tot,
                                      state->natoms,&bConverged,vsite,
                                      fp_field);
            tcount+=count;

            if (bConverged)
            {
                nconverged++;
            }
        }
        else
        {
            /* The coordinates (x) are shifted (to get whole molecules)
             * in do_force.
             * This is parallellized as well, and does communication too. 
             * Check comments in sim_util.c
             */

            do_force(fplog,cr,ir,step,nrnb,wcycle,top,top_global,groups,
                     state->box,state->x,&state->hist,
                     f,force_vir,mdatoms,enerd,fcd,
                     state->lambda,graph,
                     fr,vsite,mu_tot,t,fp_field,ed,bBornRadii,
                     (bNS ? GMX_FORCE_NS : 0) | force_flags);
        }

        GMX_BARRIER(cr->mpi_comm_mygroup);

        if (bTCR)
        {
            mu_aver = calc_mu_aver(cr,state->x,mdatoms->chargeA,
                                   mu_tot,&top_global->mols,mdatoms,gnx,grpindex);
        }

        if (bTCR && bFirstStep)
        {
            tcr=init_coupling(fplog,nfile,fnm,cr,fr,mdatoms,&(top->idef));
            fprintf(fplog,"Done init_coupling\n"); 
            fflush(fplog);
        }
        
        /*  ############### START FIRST UPDATE HALF-STEP ############### */

        if (!bStartingFromCpt && !bRerunMD) {
            if (ir->eI==eiVV && bInitStep) {
                /* if using velocity verlet with full time step Ekin, take the first half step only to compute the 
                   virial for the first step. From there, revert back to the initial coordinates
                   so that the input is actually the initial step */
                copy_rvecn(state->v,cbuf,0,state->natoms); /* should make this better for parallelizing? */
            }

            /* this is for NHC in the Ekin(t+dt/2) version of vv */
            if (!bInitStep || ir->eI!=eiVV)
            {
                trotter_update(ir,ekind,enerd,state,total_vir,mdatoms,&MassQ,trotter_seq[1]);            
            }
            
            update_coords(fplog,step,ir,mdatoms,state,
                          f,fr->bTwinRange && bNStList,fr->f_twin,fcd,
                          ekind,M,wcycle,upd,bInitStep,etrtVELOCITY,cr,nrnb,constr,&top->idef);
            
            bIterate = bIterations && (!bInitStep);
            bFirstIterate = TRUE;
            /* for iterations, we save these vectors, as we will be self-consistently iterating
               the calculations */
            /*#### UPDATE EXTENDED VARIABLES IN TROTTER FORMULATION */
            
            /* save the state */
            if (bIterate) { 
                copy_coupling_state(state,bufstate,ekind,ekind_save);
            }
            
            while (bIterate || bFirstIterate) 
            {
                if (bIterate) 
                {
                    copy_coupling_state(bufstate,state,ekind_save,ekind);
                }
                if (bIterate) 
                {
                    if (bFirstIterate && bTrotter) 
                    {
                        /* The first time, we need a decent first estimate
                           of veta(t+dt) to compute the constraints.  Do
                           this by computing the box volume part of the
                           trotter integration at this time. Nothing else
                           should be changed by this routine here.  If
                           !(first time), we start with the previous value
                           of veta.  */
                        
                        veta_save = state->veta;
                        trotter_update(ir,ekind,enerd,state,total_vir,mdatoms,&MassQ,trotter_seq[0]);
                        vetanew = state->veta;
                        state->veta = veta_save;
                    } 
                } 
                
                bOK = TRUE;
                if ( !bRerunMD || rerun_fr.bV || bForceUpdate) {  /* Why is rerun_fr.bV here?  Unclear. */
                    wallcycle_start(wcycle,ewcUPDATE);
                    dvdl = 0;
                    
                    update_constraints(fplog,step,&dvdl,ir,ekind,mdatoms,state,graph,f,
                                       &top->idef,shake_vir,NULL,
                                       cr,nrnb,wcycle,upd,constr,
                                       bInitStep,TRUE,bCalcPres,vetanew);
                    
                    if (!bOK && !bFFscan)
                    {
                        gmx_fatal(FARGS,"Constraint error: Shake, Lincs or Settle could not solve the constrains");
                    }
                    
                } 
                else if (graph)
                { /* Need to unshift here if a do_force has been
                     called in the previous step */
                    unshift_self(graph,state->box,state->x);
                }
                
                
                if (EI_VV(ir->eI)) {
                    /* if VV, compute the pressure and constraints */
                    /* if VV2, the pressure and constraints only if using pressure control.*/
                    bPres = (ir->eI==eiVV || IR_NPT_TROTTER(ir)); 
                    bTemp = ((ir->eI==eiVV &&(!bInitStep)) || (ir->eI==eiVV2 && IR_NPT_TROTTER(ir)));
                    compute_globals(fplog,gstat,cr,ir,fr,ekind,state,state_global,mdatoms,nrnb,vcm,
                                    wcycle,enerd,force_vir,shake_vir,total_vir,pres,mu_tot,
                                    constr,&chkpt,&terminate,&terminate_now,&(nlh.nabnsb),state->box,
                                    top_global,&pcurr,top_global->natoms,&bSumEkinhOld,
                                    cglo_flags 
                                    | CGLO_ENERGY 
                                    | (bTemp ? CGLO_TEMPERATURE:0) 
                                    | (bPres ? CGLO_PRESSURE : 0) 
                                    | (bPres ? CGLO_CONSTRAINT : 0)
                                    | (bIterate ? CGLO_ITERATE : 0)  
                                    | (bFirstIterate ? CGLO_FIRSTITERATE : 0)
                                    | CGLO_SCALEEKIN 
                        );
                }
                /* explanation of above: 
                   a) We compute Ekin at the full time step
                   if 1) we are using the AveVel Ekin, and it's not the
                   initial step, or 2) if we are using AveEkin, but need the full
                   time step kinetic energy for the pressure.
                   b) If we are using EkinAveEkin for the kinetic energy for the temperture control, we still feed in 
                   EkinAveVel because it's needed for the pressure */
                
                /* temperature scaling and pressure scaling to produce the extended variables at t+dt */
                if (!bInitStep) 
                {
                    trotter_update(ir,ekind,enerd,state,total_vir,mdatoms,&MassQ,trotter_seq[2]);
                }
                
                if (done_iterating(cr,fplog,&bFirstIterate,&bIterate,state->veta,&vetanew,0)) break;
            }
            
            if (bTrotter && !bInitStep) {
                copy_mat(shake_vir,state->vir_prev);
                if (IR_NVT_TROTTER(ir) && ir->eI==eiVV) {
                    /* update temperature and kinetic energy now that step is over - this is the v(t+dt) point */
                    enerd->term[F_TEMP] = sum_ekin(&(ir->opts),ekind,NULL,(ir->eI==eiVV),FALSE,FALSE);
                    enerd->term[F_EKIN] = trace(ekind->ekin);
                }
            }
            /* if it's the initial step, we performed this first step just to get the constraint virial */
            if (bInitStep && ir->eI==eiVV) {
                copy_rvecn(cbuf,state->v,0,state->natoms);
            }
            
            if (fr->bSepDVDL && fplog && do_log) 
            {
                fprintf(fplog,sepdvdlformat,"Constraint",0.0,dvdl);
            }
            enerd->term[F_DHDL_CON] += dvdl;
            
            wallcycle_stop(wcycle,ewcUPDATE);
            GMX_MPE_LOG(ev_timestep1);
            
            /* MRS -- done iterating -- compute the conserved quantity */
        }
        if (bVV) {
            last_conserved = 0;
            if (IR_NVT_TROTTER(ir) || IR_NPT_TROTTER(ir))
            {
                last_conserved = 
                    NPT_energy(ir,state->nosehoover_xi,state->nosehoover_vxi,state->veta, state->box, &MassQ); 
                if ((ir->eDispCorr != edispcEnerPres) && (ir->eDispCorr != edispcAllEnerPres)) 
                {
                    last_conserved -= enerd->term[F_DISPCORR];
                }
            }
            if (ir->eI==eiVV) {
                last_ekin = enerd->term[F_EKIN]; /* does this get preserved through checkpointing? */
            }
        }
        
        /* ########  END FIRST UPDATE STEP  ############## */
        /* ########  If doing VV, we now have v(dt) ###### */
        
        /* ################## START TRAJECTORY OUTPUT ################# */
        
        /* Now we have the energies and forces corresponding to the 
         * coordinates at time t. We must output all of this before
         * the update.
         * for RerunMD t is read from input trajectory
         */
        GMX_MPE_LOG(ev_output_start);

        bX   = do_per_step(step,ir->nstxout);
        bV   = do_per_step(step,ir->nstvout);
        bF   = do_per_step(step,ir->nstfout);
        bXTC = do_per_step(step,ir->nstxtcout);

#ifdef GMX_FAHCORE
        if (MASTER(cr))
            fcReportProgress( ir->nsteps, step );

        bX = bX || bLastStep; /*enforce writing positions and velocities 
                                at end of run */
        bV = bV || bLastStep;
        bXTC = bXTC || bLastStep;
        {
            int nthreads=(cr->nthreads==0 ? 1 : cr->nthreads);
            int nnodes=(cr->nnodes==0 ? 1 : cr->nnodes);

            bCPT = bCPT;
            /*Gromacs drives checkpointing; no ||  
              fcCheckPointPendingThreads(cr->nodeid,
              nthreads*nnodes);*/
            /* sync bCPT and fc record-keeping */
            if (bCPT && MASTER(cr))
                fcRequestCheckPoint();
        }
#endif

        
        if (bX || bV || bF || bXTC || bCPT)
        {
            wallcycle_start(wcycle,ewcTRAJ);
            if (bCPT)
            {
                if (state->flags & (1<<estLD_RNG))
                {
                    get_stochd_state(upd,state);
                }
                if (MASTER(cr))
                {
                    if (bSumEkinhOld)
                    {
                        state_global->ekinstate.bUpToDate = FALSE;
                    }
                    else
                    {
                        update_ekinstate(&state_global->ekinstate,ekind);
                        state_global->ekinstate.bUpToDate = TRUE;
                    }
                    update_energyhistory(&state_global->enerhist,mdebin);
                }
            }
            write_traj(fplog,cr,fp_trn,bX,bV,bF,fp_xtc,bXTC,ir->xtcprec,
                       fn_cpt,bCPT,top_global,ir->eI,ir->simulation_part,
                       step,t,state,state_global,f,f_global,&n_xtc,&x_xtc);
            debug_gmx();
            if (bLastStep && step_rel == ir->nsteps &&
                (Flags & MD_CONFOUT) && MASTER(cr) &&
                !bRerunMD && !bFFscan)
            {
                /* x and v have been collected in write_traj */
                fprintf(stderr,"\nWriting final coordinates.\n");
                if (ir->ePBC != epbcNONE && !ir->bPeriodicMols &&
                    DOMAINDECOMP(cr))
                {
                    /* Make molecules whole only for confout writing */
                    do_pbc_mtop(fplog,ir->ePBC,state->box,top_global,state_global->x);
                }
                write_sto_conf_mtop(ftp2fn(efSTO,nfile,fnm),
                                    *top_global->name,top_global,
                                    state_global->x,state_global->v,
                                    ir->ePBC,state->box);
                debug_gmx();
            }
            wallcycle_stop(wcycle,ewcTRAJ);
        }
        GMX_MPE_LOG(ev_output_finish);

        /* kludge -- virial is lost with restart for NPT control. Must restart */
        if (bStartingFromCpt && bVV) 
        {
            copy_mat(state->vir_prev,shake_vir);
        }
        /*  ################## END TRAJECTORY OUTPUT ################ */
        
        /* Determine the pressure:                                                             
         * always when we want exact averages in the energy file,                              
         * at ns steps when we have pressure coupling,                                         
         * otherwise only at energy output steps (set below).                                  
         */
        
        bNstEner = (bGStatEveryStep || do_per_step(step,ir->nstcalcenergy));
        bCalcEner = bNstEner;
        bCalcPres = (bGStatEveryStep || (ir->epc != epcNO && bNS));
        
        /* Do we need global communication ? */
        bGStat = (bGStatEveryStep || bStopCM || bNS ||
                  (ir->nstlist == -1 && !bRerunMD && step >= nlh.step_nscheck));
        
        do_ene = (do_per_step(step,ir->nstenergy) || bLastStep);
        
        if (do_ene || do_log)
        {
            bCalcPres = TRUE;
            bGStat    = TRUE;
        }
        
        bIterate = bIterations;
        bFirstIterate = TRUE;
        
        /* for iterations, we save these vectors, as we will be redoing the calculations */
        if (bIterate) 
        {
            copy_coupling_state(state,bufstate,ekind,ekind_save);
        }
        
        while (bIterate || bFirstIterate) 
        {
            /* We now restore these vectors to redo the calculation with improved extended variables */    
            if (bIterate) 
            { 
                copy_coupling_state(bufstate,state,ekind_save,ekind);
            }
            
            /* We make the decision to break or not -after- the calculation of Ekin and Pressure,
               so scroll down for that logic */
            
            /* #########   START SECOND UPDATE STEP ################# */
            
            GMX_MPE_LOG(ev_update_start);
            bOK = TRUE;
            if (!bRerunMD || rerun_fr.bV || bForceUpdate) 
            {
                wallcycle_start(wcycle,ewcUPDATE);
                dvdl = 0;
                
                
                /* Box is changed in update() when we do pressure coupling,
                 * but we should still use the old box for energy corrections and when
                 * writing it to the energy file, so it matches the trajectory files for
                 * the same timestep above. Make a copy in a separate array.
                 */
                
                copy_mat(state->box,lastbox);
                
                /* UPDATE PRESSURE VARIABLES IN TROTTER FORMULATION WITH CONSTRAINTS*/
                if (bTrotter) 
                {
                    if (bFirstIterate) 
                    {
                        tracevir = trace(shake_vir);
                    }
                    if (bIterate) 
                    {
                        /* we use a new value of scalevir to converge the iterations faster */
                        scalevir = tracevir/trace(shake_vir);
                        msmul(shake_vir,scalevir,shake_vir); 
                        m_add(force_vir,shake_vir,total_vir);
                        clear_mat(shake_vir);
                    }
                    trotter_update(ir,ekind,enerd,state,total_vir,mdatoms,&MassQ,trotter_seq[3]);
                }
                /* We can only do Berendsen coupling after we have summed the kinetic
                 * energy or virial. Since the happens in global_state after update,
                 * we should only do it at step % nstlist = 1 with bGStatEveryStep=FALSE.
                 */
                
                update_extended(fplog,step,ir,mdatoms,state,ekind,pcoupl_mu,M,wcycle,
                                upd,bInitStep,FALSE,&MassQ);
                
                /* velocity (for VV) */
                update_coords(fplog,step,ir,mdatoms,state,f,fr->bTwinRange && bNStList,fr->f_twin,fcd,
                              ekind,M,wcycle,upd,FALSE,etrtVELOCITY,cr,nrnb,constr,&top->idef);

                /* above, initialize just copies ekinh into ekin, it doesn't copy 
                   position (for VV), and entire integrator for MD */
                
                if (ir->eI==eiVV2) 
                {
                    copy_rvecn(state->x,cbuf,0,state->natoms);
                }

                update_coords(fplog,step,ir,mdatoms,state,f,fr->bTwinRange && bNStList,fr->f_twin,fcd,
                              ekind,M,wcycle,upd,bInitStep,etrtPOSITION,cr,nrnb,constr,&top->idef);
                
                update_constraints(fplog,step,&dvdl,ir,ekind,mdatoms,state,graph,f,
                                   &top->idef,shake_vir,force_vir,
                                   cr,nrnb,wcycle,upd,constr,
                                   bInitStep,FALSE,bCalcPres,state->veta);  
                
                if (ir->eI==eiVV2) 
                {
                    /* erase F_EKIN and F_TEMP here? */
                    /* just compute the kinetic energy at the half step to perform a trotter step */
                    compute_globals(fplog,gstat,cr,ir,fr,ekind,state,state_global,mdatoms,nrnb,vcm,
                                    wcycle,enerd,force_vir,shake_vir,total_vir,pres,mu_tot,
                                    constr,&chkpt,&terminate,&terminate_now,&(nlh.nabnsb),lastbox,
                                    top_global,&pcurr,top_global->natoms,&bSumEkinhOld,
                                    cglo_flags | CGLO_TEMPERATURE | CGLO_CONSTRAINT    
                        );
                    trotter_update(ir,ekind,enerd,state,total_vir,mdatoms,&MassQ,trotter_seq[4]);            
                    /* now we know the scaling, we can compute the positions again again */
                    copy_rvecn(cbuf,state->x,0,state->natoms);

                    update_coords(fplog,step,ir,mdatoms,state,f,fr->bTwinRange && bNStList,fr->f_twin,fcd,
                                  ekind,M,wcycle,upd,bInitStep,etrtPOSITION,cr,nrnb,constr,&top->idef);

                    /* do we need an extra constraint here? just need to copy out of state->v to upd->xp? */
                    /* are the small terms in the shake_vir here due
                     * to numerical errors, or are they important
                     * physically? I'm thinking they are just errors, but not completely sure. 
                     * For now, will call without actually constraining, constr=NULL*/
                    update_constraints(fplog,step,&dvdl,ir,ekind,mdatoms,state,graph,f,
                                       &top->idef,tmp_vir,force_vir,
                                       cr,nrnb,wcycle,upd,NULL,
                                       bInitStep,FALSE,bCalcPres,state->veta);  
                }
                
                if (!bOK && !bFFscan) 
                {
                    gmx_fatal(FARGS,"Constraint error: Shake, Lincs or Settle could not solve the constrains");
                }
                
                if (fr->bSepDVDL && fplog && do_log) 
                {
                    fprintf(fplog,sepdvdlformat,"Constraint",0.0,dvdl);
                }
                enerd->term[F_DHDL_CON] += dvdl;
                wallcycle_stop(wcycle,ewcUPDATE);
            } 
            else if (graph) 
            {
                /* Need to unshift here */
                unshift_self(graph,state->box,state->x);
            }
            
            GMX_BARRIER(cr->mpi_comm_mygroup);
            GMX_MPE_LOG(ev_update_finish);
            
            if (vsite != NULL) 
            {
                wallcycle_start(wcycle,ewcVSITECONSTR);
                if (graph != NULL) 
                {
                    shift_self(graph,state->box,state->x);
                }
                construct_vsites(fplog,vsite,state->x,nrnb,ir->delta_t,state->v,
                                 top->idef.iparams,top->idef.il,
                                 fr->ePBC,fr->bMolPBC,graph,cr,state->box);
                
                if (graph != NULL) 
                {
                    unshift_self(graph,state->box,state->x);
                }
                wallcycle_stop(wcycle,ewcVSITECONSTR);
            }
            
            /* ############## IF NOT VV, Calculate globals HERE, also iterate constraints ############ */
            compute_globals(fplog,gstat,cr,ir,fr,ekind,state,state_global,mdatoms,nrnb,vcm,
                            wcycle,enerd,force_vir,shake_vir,total_vir,pres,mu_tot,
                            constr,&chkpt,&terminate,&terminate_now,&(nlh.nabnsb),lastbox,
                            top_global,&pcurr,top_global->natoms,&bSumEkinhOld,
                            cglo_flags 
                            | (!EI_VV(ir->eI) ? CGLO_ENERGY : 0) 
                            | (!EI_VV(ir->eI) ? CGLO_TEMPERATURE : 0) 
                            | (!EI_VV(ir->eI) ? CGLO_PRESSURE : 0) 
                            | (!EI_VV(ir->eI) ? CGLO_CONSTRAINT : 0 ) 
                            | (bIterate ? CGLO_ITERATE : 0) 
                            | (bFirstIterate ? CGLO_FIRSTITERATE : 0)
                );            
            /* bIterate is set to keep it from eliminating the old ekin kinetic energy terms */
            /* #############  END CALC EKIN AND PRESSURE ################# */
            
            if (done_iterating(cr,fplog,&bFirstIterate,&bIterate,trace(shake_vir),&tracevir,1)) break;
        }
        
        update_box(fplog,step,ir,mdatoms,state,graph,f,
                   ir->nstlist==-1 ? &nlh.scale_tot : NULL,pcoupl_mu,nrnb,wcycle,upd,bInitStep,FALSE);

        /* ################# END UPDATE STEP 2 ################# */
        /* #### We now have r(t+dt) and v(t+dt/2)  ############# */
        
        /* Determine the wallclock run time up till now */
        run_time = (double)time(NULL) - (double)runtime->real;

        /* Check whether everything is still allright */    
        if ((bGotTermSignal || bGotUsr1Signal) && !bHandledSignal)
        {
            if (bGotTermSignal || ir->nstlist == 0)
            {
                terminate = 1;
            }
            else
            {
                terminate = -1;
            }
            if (!PAR(cr))
            {
                terminate_now = terminate;
            }
            if (fplog)
            {
                fprintf(fplog,
                        "\n\nReceived the %s signal, stopping at the next %sstep\n\n",
                        bGotTermSignal ? "TERM" : "USR1",
                        terminate==-1 ? "NS " : "");
                fflush(fplog);
            }
            fprintf(stderr,
                    "\n\nReceived the %s signal, stopping at the next %sstep\n\n",
                    bGotTermSignal ? "TERM" : "USR1",
                    terminate==-1 ? "NS " : "");
            fflush(stderr);
            bHandledSignal=TRUE;
        }
        else if (MASTER(cr) && (bNS || ir->nstlist <= 0) &&
                 (max_hours > 0 && run_time > max_hours*60.0*60.0*0.99) &&
                 terminate == 0)
        {
            /* Signal to terminate the run */
            terminate = (ir->nstlist == 0 ? 1 : -1);
            if (!PAR(cr))
            {
                terminate_now = terminate;
            }
            if (fplog)
            {
                fprintf(fplog,"\nStep %s: Run time exceeded %.3f hours, will terminate the run\n",gmx_step_str(step,sbuf),max_hours*0.99);
            }
            fprintf(stderr, "\nStep %s: Run time exceeded %.3f hours, will terminate the run\n",gmx_step_str(step,sbuf),max_hours*0.99);
        }

        if (ir->nstlist == -1 && !bRerunMD)
        {
            /* When bGStatEveryStep=FALSE, global_stat is only called
             * when we check the atom displacements, not at NS steps.
             * This means that also the bonded interaction count check is not
             * performed immediately after NS. Therefore a few MD steps could
             * be performed with missing interactions.
             * But wrong energies are never written to file,
             * since energies are only written after global_stat
             * has been called.
             */
            if (step >= nlh.step_nscheck)
            {
                nlh.nabnsb = natoms_beyond_ns_buffer(ir,fr,&top->cgs,
                                                     nlh.scale_tot,state->x);
            }
            else
            {
                /* This is not necessarily true,
                 * but step_nscheck is determined quite conservatively.
                 */
                nlh.nabnsb = 0;
            }
        }

        /* In parallel we only have to check for checkpointing in steps
         * where we do global communication,
         *  otherwise the other nodes don't know.
         */
        if (MASTER(cr) && ((bGStat || !PAR(cr)) &&
                           cpt_period >= 0 &&
                           (cpt_period == 0 || 
                            run_time >= nchkpt*cpt_period*60.0)))
        {
            if (chkpt == 0)
            {
                nchkpt++;
            }
            chkpt = 1;
        }
        
        /* The coordinates (x) were unshifted in update */
        if (bFFscan && (shellfc==NULL || bConverged))
        {
            if (print_forcefield(fplog,enerd->term,mdatoms->homenr,
                                 f,NULL,xcopy,
                                 &(top_global->mols),mdatoms->massT,pres))
            {
<<<<<<< HEAD
                if (gmx_parallel_env()) {
=======
                if (gmx_parallel_env_initialized())
>>>>>>> a0ee4c3d
                    gmx_finalize();
                }
                fprintf(stderr,"\n");
                exit(0);
            }
        }
        if (!bGStat)
        {
            /* We will not sum ekinh_old,                                                            
             * so signal that we still have to do it.                                                
             */
            bSumEkinhOld = TRUE;
        }

        if (bTCR)
        {
            /* Only do GCT when the relaxation of shells (minimization) has converged,
             * otherwise we might be coupling to bogus energies. 
             * In parallel we must always do this, because the other sims might
             * update the FF.
             */

            /* Since this is called with the new coordinates state->x, I assume
             * we want the new box state->box too. / EL 20040121
             */
            do_coupling(fplog,oenv,nfile,fnm,tcr,t,step,enerd->term,fr,
                        ir,MASTER(cr),
                        mdatoms,&(top->idef),mu_aver,
                        top_global->mols.nr,cr,
                        state->box,total_vir,pres,
                        mu_tot,state->x,f,bConverged);
            debug_gmx();
        }

        /* #########  BEGIN PREPARING EDR OUTPUT  ###########  */
        
        sum_dhdl(enerd,state->lambda,ir);
        /* use the directly determined last velocity, not actually the averaged half steps */
        if (bTrotter && ir->eI==eiVV) 
        {
            enerd->term[F_EKIN] = last_ekin;
        }
        enerd->term[F_ETOT] = enerd->term[F_EPOT] + enerd->term[F_EKIN];
        
        switch (ir->etc) 
        {
        case etcNO:
            break;
        case etcBERENDSEN:
            break;
        case etcNOSEHOOVER:
            if (IR_NVT_TROTTER(ir)) {
                enerd->term[F_ECONSERVED] = enerd->term[F_ETOT] + last_conserved;
            } else {
                enerd->term[F_ECONSERVED] = enerd->term[F_ETOT] + 
                    NPT_energy(ir,state->nosehoover_xi,
                               state->nosehoover_vxi,state->veta,state->box,&MassQ);	
            }
            break;
        case etcVRESCALE:
            enerd->term[F_ECONSERVED] =
                enerd->term[F_ETOT] + vrescale_energy(&(ir->opts),
                                                      state->therm_integral);
            break;
        default:
            break;
        }
        
        /* Check for excessively large energies */
        if (bIonize) 
        {
#ifdef GMX_DOUBLE
            real etot_max = 1e200;
#else
            real etot_max = 1e30;
#endif
            if (fabs(enerd->term[F_ETOT]) > etot_max) 
            {
                fprintf(stderr,"Energy too large (%g), giving up\n",
                        enerd->term[F_ETOT]);
            }
        }
        /* #########  END PREPARING EDR OUTPUT  ###########  */
        
        /* Time for performance */
        if (((step % stepout) == 0) || bLastStep) 
        {
            runtime_upd_proc(runtime);
        }

        /* Output stuff */
        if (MASTER(cr))
        {
            bool do_dr,do_or;

            if (bNstEner)
            {
                upd_mdebin(mdebin,bDoDHDL ? fp_dhdl : NULL,TRUE,
                           t,mdatoms->tmass,enerd,state,lastbox,
                           shake_vir,force_vir,total_vir,pres,
                           ekind,mu_tot,constr);
            }
            else
            {
                upd_mdebin_step(mdebin);
            }

            do_dr  = do_per_step(step,ir->nstdisreout);
            do_or  = do_per_step(step,ir->nstorireout);

            print_ebin(fp_ene,do_ene,do_dr,do_or,do_log?fplog:NULL,step,t,
                       eprNORMAL,bCompact,mdebin,fcd,groups,&(ir->opts));

            if (ir->ePull != epullNO)
            {
                pull_print_output(ir->pull,step,t);
            }

            if (do_per_step(step,ir->nstlog))
            {
                if(fflush(fplog) != 0)
                {
                    gmx_fatal(FARGS,"Cannot flush logfile - maybe you are out of quota?");
                }
            }
        }


        /* Remaining runtime */
        if (MULTIMASTER(cr) && do_verbose) 
        {
            if (shellfc) 
            {
                fprintf(stderr,"\n");
            }
            print_time(stderr,runtime,step,ir,cr);
        }

        /* Replica exchange */
        bExchanged = FALSE;
        if ((repl_ex_nst > 0) && (step > 0) && !bLastStep &&
            do_per_step(step,repl_ex_nst)) 
        {
            bExchanged = replica_exchange(fplog,cr,repl_ex,
                                          state_global,enerd->term,
                                          state,step,t);
        }
        if (bExchanged && PAR(cr)) 
        {
            if (DOMAINDECOMP(cr)) 
            {
                dd_partition_system(fplog,step,cr,TRUE,1,
                                    state_global,top_global,ir,
                                    state,&f,mdatoms,top,fr,
                                    vsite,shellfc,constr,
                                    nrnb,wcycle,FALSE);
            } 
            else 
            {
                bcast_state(cr,state,FALSE);
            }
        }

        bFirstStep = FALSE;
        bInitStep = FALSE;
        bStartingFromCpt = FALSE;

        /* #######  SET VARIABLES FOR NEXT ITERATION IF THEY STILL NEED IT ###### */
        /* Complicated conditional when bGStatEveryStep=FALSE.
         * We can not just use bGStat, since then the simulation results
         * would depend on nstenergy and nstlog or step_nscheck.
         */
        if (((state->flags & (1<<estPRES_PREV)) || (state->flags & (1<<estVIR_PREV))) &&
            (bGStatEveryStep ||
             (ir->nstlist > 0 && step % ir->nstlist == 0) ||
             (ir->nstlist < 0 && nlh.nabnsb > 0) ||
             (ir->nstlist == 0 && bGStat))) 
        {
            /* Store the pressure in t_state for pressure coupling
             * at the next MD step.
             */
            if (state->flags & (1<<estPRES_PREV))
            {
                copy_mat(pres,state->pres_prev);
            }
        }

    /* #######  END SET VARIABLES FOR NEXT ITERATION ###### */

        if (bRerunMD) 
        {
            /* read next frame from input trajectory */
            bNotLastFrame = read_next_frame(oenv,status,&rerun_fr);
        }

        if (!bRerunMD || !rerun_fr.bStep)
        {
            /* increase the MD step number */
            step++;
            step_rel++;
        }

        cycles = wallcycle_stop(wcycle,ewcSTEP);
        if (DOMAINDECOMP(cr) && wcycle)
        {
            dd_cycles_add(cr->dd,cycles,ddCyclStep);
        }

        if (step_rel == wcycle_get_reset_counters(wcycle))
        {
            /* Reset all the counters related to performance over the run */
            reset_all_counters(fplog,cr,step,&step_rel,ir,wcycle,nrnb,runtime);
            wcycle_set_reset_counters(wcycle, 0);
        }
    }
    /* End of main MD loop */
    debug_gmx();

    /* Stop the time */
    runtime_end(runtime);

    if (bRerunMD)
    {
        close_trj(status);
    }

    if (!(cr->duty & DUTY_PME))
    {
        /* Tell the PME only node to finish */
        gmx_pme_finish(cr);
    }

    if (MASTER(cr))
    {
        if (bGStatEveryStep && !bRerunMD) 
        {
            print_ebin(fp_ene,FALSE,FALSE,FALSE,fplog,step,t,
                       eprAVER,FALSE,mdebin,fcd,groups,&(ir->opts));
        }
        close_enx(fp_ene);
        if (ir->nstxtcout)
        {
            close_xtc(fp_xtc);
        }
        close_trn(fp_trn);
        if (fp_dhdl)
        {
            gmx_fio_fclose(fp_dhdl);
        }
        if (fp_field)
        {
            gmx_fio_fclose(fp_field);
        }
    }
    debug_gmx();

    if (ir->nstlist == -1 && nlh.nns > 0 && fplog)
    {
        fprintf(fplog,"Average neighborlist lifetime: %.1f steps, std.dev.: %.1f steps\n",nlh.s1/nlh.nns,sqrt(nlh.s2/nlh.nns - sqr(nlh.s1/nlh.nns)));
        fprintf(fplog,"Average number of atoms that crossed the half buffer length: %.1f\n\n",nlh.ab/nlh.nns);
    }

    if (shellfc && fplog)
    {
        fprintf(fplog,"Fraction of iterations that converged:           %.2f %%\n",
                (nconverged*100.0)/step_rel);
        fprintf(fplog,"Average number of force evaluations per MD step: %.2f\n\n",
                tcount/step_rel);
    }

    if (repl_ex_nst > 0 && MASTER(cr))
    {
        print_replica_exchange_statistics(fplog,repl_ex);
    }

    runtime->nsteps_done = step_rel;

    return 0;
}
        <|MERGE_RESOLUTION|>--- conflicted
+++ resolved
@@ -1467,16 +1467,11 @@
     atom_id     *grpindex=NULL;
     char        *grpname;
     t_coupl_rec *tcr=NULL;
-<<<<<<< HEAD
     rvec        *xcopy=NULL,*vcopy=NULL,*cbuf=NULL;
-    matrix      boxcopy,lastbox;
+    matrix      boxcopy={{0}},lastbox;
 	tensor      tmpvir;
 	real        fom,oldfom,veta_save,pcurr,scalevir,tracevir;
 	real        vetanew = 0;
-=======
-    rvec        *xcopy=NULL,*vcopy=NULL;
-    matrix      boxcopy={{0}},lastbox;
->>>>>>> a0ee4c3d
     double      cycles;
     int         reset_counters=-1;
 	real        last_conserved = 0;
@@ -1738,8 +1733,7 @@
     debug_gmx();
   
     /* I'm assuming we need global communication the first time! MRS */
-    /* can we get rid of this firstcall variable? */
-    cglo_flags = (CGLO_FIRSTCALL | CGLO_TEMPERATURE | CGLO_GSTAT
+    cglo_flags = (CGLO_TEMPERATURE | CGLO_GSTAT
                   | (bVV ? CGLO_PRESSURE:0)
                   | (bVV ? CGLO_CONSTRAINT:0)
                   | (bRerunMD ? CGLO_RERUNMD:0)
@@ -1754,14 +1748,14 @@
         /* we do the same call as above, but turn the pressure off -- internally, this 
            is recognized as a velocity verlet half-step kinetic energy calculation.
            This minimized excess variables, but perhaps loses some logic?*/
-
+        
         compute_globals(fplog,gstat,cr,ir,fr,ekind,state,state_global,mdatoms,nrnb,vcm,
                         wcycle,enerd,force_vir,shake_vir,total_vir,pres,mu_tot,
                         constr,&chkpt,&terminate,&terminate_now,&(nlh.nabnsb),state->box,
                         top_global,&pcurr,top_global->natoms,&bSumEkinhOld,
                         cglo_flags &~ CGLO_PRESSURE);
     }
-
+    
     /* Calculate the initial half step temperature, and save the ekinh_old */
     if (!(Flags & MD_STARTFROMCPT)) 
     {
@@ -2222,7 +2216,7 @@
              * This is parallellized as well, and does communication too. 
              * Check comments in sim_util.c
              */
-
+        
             do_force(fplog,cr,ir,step,nrnb,wcycle,top,top_global,groups,
                      state->box,state->x,&state->hist,
                      f,force_vir,mdatoms,enerd,fcd,
@@ -2230,15 +2224,15 @@
                      fr,vsite,mu_tot,t,fp_field,ed,bBornRadii,
                      (bNS ? GMX_FORCE_NS : 0) | force_flags);
         }
-
+    
         GMX_BARRIER(cr->mpi_comm_mygroup);
-
+        
         if (bTCR)
         {
             mu_aver = calc_mu_aver(cr,state->x,mdatoms->chargeA,
                                    mu_tot,&top_global->mols,mdatoms,gnx,grpindex);
         }
-
+        
         if (bTCR && bFirstStep)
         {
             tcr=init_coupling(fplog,nfile,fnm,cr,fr,mdatoms,&(top->idef));
@@ -2247,7 +2241,7 @@
         }
         
         /*  ############### START FIRST UPDATE HALF-STEP ############### */
-
+        
         if (!bStartingFromCpt && !bRerunMD) {
             if (ir->eI==eiVV && bInitStep) {
                 /* if using velocity verlet with full time step Ekin, take the first half step only to compute the 
@@ -2255,7 +2249,7 @@
                    so that the input is actually the initial step */
                 copy_rvecn(state->v,cbuf,0,state->natoms); /* should make this better for parallelizing? */
             }
-
+            
             /* this is for NHC in the Ekin(t+dt/2) version of vv */
             if (!bInitStep || ir->eI!=eiVV)
             {
@@ -2360,7 +2354,6 @@
                 
                 if (done_iterating(cr,fplog,&bFirstIterate,&bIterate,state->veta,&vetanew,0)) break;
             }
-            
             if (bTrotter && !bInitStep) {
                 copy_mat(shake_vir,state->vir_prev);
                 if (IR_NVT_TROTTER(ir) && ir->eI==eiVV) {
@@ -2383,8 +2376,9 @@
             wallcycle_stop(wcycle,ewcUPDATE);
             GMX_MPE_LOG(ev_timestep1);
             
-            /* MRS -- done iterating -- compute the conserved quantity */
-        }
+        }
+    
+        /* MRS -- now done iterating -- compute the conserved quantity */
         if (bVV) {
             last_conserved = 0;
             if (IR_NVT_TROTTER(ir) || IR_NPT_TROTTER(ir))
@@ -2429,7 +2423,7 @@
         {
             int nthreads=(cr->nthreads==0 ? 1 : cr->nthreads);
             int nnodes=(cr->nnodes==0 ? 1 : cr->nnodes);
-
+            
             bCPT = bCPT;
             /*Gromacs drives checkpointing; no ||  
               fcCheckPointPendingThreads(cr->nodeid,
@@ -2439,7 +2433,6 @@
                 fcRequestCheckPoint();
         }
 #endif
-
         
         if (bX || bV || bF || bXTC || bCPT)
         {
@@ -2489,7 +2482,7 @@
             wallcycle_stop(wcycle,ewcTRAJ);
         }
         GMX_MPE_LOG(ev_output_finish);
-
+        
         /* kludge -- virial is lost with restart for NPT control. Must restart */
         if (bStartingFromCpt && bVV) 
         {
@@ -2502,7 +2495,7 @@
          * at ns steps when we have pressure coupling,                                         
          * otherwise only at energy output steps (set below).                                  
          */
-        
+    
         bNstEner = (bGStatEveryStep || do_per_step(step,ir->nstcalcenergy));
         bCalcEner = bNstEner;
         bCalcPres = (bGStatEveryStep || (ir->epc != epcNO && bNS));
@@ -2518,16 +2511,15 @@
             bCalcPres = TRUE;
             bGStat    = TRUE;
         }
-        
+    
         bIterate = bIterations;
-        bFirstIterate = TRUE;
-        
+        bFirstIterate = TRUE;        
+    
         /* for iterations, we save these vectors, as we will be redoing the calculations */
         if (bIterate) 
         {
             copy_coupling_state(state,bufstate,ekind,ekind_save);
         }
-        
         while (bIterate || bFirstIterate) 
         {
             /* We now restore these vectors to redo the calculation with improved extended variables */    
@@ -2535,31 +2527,27 @@
             { 
                 copy_coupling_state(bufstate,state,ekind_save,ekind);
             }
-            
+
             /* We make the decision to break or not -after- the calculation of Ekin and Pressure,
                so scroll down for that logic */
             
             /* #########   START SECOND UPDATE STEP ################# */
-            
             GMX_MPE_LOG(ev_update_start);
             bOK = TRUE;
             if (!bRerunMD || rerun_fr.bV || bForceUpdate) 
             {
                 wallcycle_start(wcycle,ewcUPDATE);
                 dvdl = 0;
-                
-                
                 /* Box is changed in update() when we do pressure coupling,
                  * but we should still use the old box for energy corrections and when
                  * writing it to the energy file, so it matches the trajectory files for
                  * the same timestep above. Make a copy in a separate array.
                  */
-                
                 copy_mat(state->box,lastbox);
-                
-                /* UPDATE PRESSURE VARIABLES IN TROTTER FORMULATION WITH CONSTRAINTS*/
+                /* UPDATE PRESSURE VARIABLES IN TROTTER FORMULATION WITH CONSTRAINTS */
                 if (bTrotter) 
                 {
+                
                     if (bFirstIterate) 
                     {
                         tracevir = trace(shake_vir);
@@ -2581,7 +2569,6 @@
                 
                 update_extended(fplog,step,ir,mdatoms,state,ekind,pcoupl_mu,M,wcycle,
                                 upd,bInitStep,FALSE,&MassQ);
-                
                 /* velocity (for VV) */
                 update_coords(fplog,step,ir,mdatoms,state,f,fr->bTwinRange && bNStList,fr->f_twin,fcd,
                               ekind,M,wcycle,upd,FALSE,etrtVELOCITY,cr,nrnb,constr,&top->idef);
@@ -2629,7 +2616,6 @@
                                        cr,nrnb,wcycle,upd,NULL,
                                        bInitStep,FALSE,bCalcPres,state->veta);  
                 }
-                
                 if (!bOK && !bFFscan) 
                 {
                     gmx_fatal(FARGS,"Constraint error: Shake, Lincs or Settle could not solve the constrains");
@@ -2650,7 +2636,7 @@
             
             GMX_BARRIER(cr->mpi_comm_mygroup);
             GMX_MPE_LOG(ev_update_finish);
-            
+
             if (vsite != NULL) 
             {
                 wallcycle_start(wcycle,ewcVSITECONSTR);
@@ -2684,16 +2670,16 @@
                 );            
             /* bIterate is set to keep it from eliminating the old ekin kinetic energy terms */
             /* #############  END CALC EKIN AND PRESSURE ################# */
-            
+        
             if (done_iterating(cr,fplog,&bFirstIterate,&bIterate,trace(shake_vir),&tracevir,1)) break;
         }
-        
+    
         update_box(fplog,step,ir,mdatoms,state,graph,f,
                    ir->nstlist==-1 ? &nlh.scale_tot : NULL,pcoupl_mu,nrnb,wcycle,upd,bInitStep,FALSE);
-
+        
         /* ################# END UPDATE STEP 2 ################# */
         /* #### We now have r(t+dt) and v(t+dt/2)  ############# */
-        
+    
         /* Determine the wallclock run time up till now */
         run_time = (double)time(NULL) - (double)runtime->real;
 
@@ -2743,7 +2729,7 @@
             }
             fprintf(stderr, "\nStep %s: Run time exceeded %.3f hours, will terminate the run\n",gmx_step_str(step,sbuf),max_hours*0.99);
         }
-
+        
         if (ir->nstlist == -1 && !bRerunMD)
         {
             /* When bGStatEveryStep=FALSE, global_stat is only called
@@ -2768,7 +2754,7 @@
                 nlh.nabnsb = 0;
             }
         }
-
+        
         /* In parallel we only have to check for checkpointing in steps
          * where we do global communication,
          *  otherwise the other nodes don't know.
@@ -2792,11 +2778,8 @@
                                  f,NULL,xcopy,
                                  &(top_global->mols),mdatoms->massT,pres))
             {
-<<<<<<< HEAD
-                if (gmx_parallel_env()) {
-=======
                 if (gmx_parallel_env_initialized())
->>>>>>> a0ee4c3d
+                {
                     gmx_finalize();
                 }
                 fprintf(stderr,"\n");
@@ -2810,7 +2793,7 @@
              */
             bSumEkinhOld = TRUE;
         }
-
+        
         if (bTCR)
         {
             /* Only do GCT when the relaxation of shells (minimization) has converged,
@@ -2886,12 +2869,12 @@
         {
             runtime_upd_proc(runtime);
         }
-
+        
         /* Output stuff */
         if (MASTER(cr))
         {
             bool do_dr,do_or;
-
+            
             if (bNstEner)
             {
                 upd_mdebin(mdebin,bDoDHDL ? fp_dhdl : NULL,TRUE,
@@ -2959,7 +2942,7 @@
                 bcast_state(cr,state,FALSE);
             }
         }
-
+        
         bFirstStep = FALSE;
         bInitStep = FALSE;
         bStartingFromCpt = FALSE;
@@ -2983,28 +2966,28 @@
                 copy_mat(pres,state->pres_prev);
             }
         }
-
-    /* #######  END SET VARIABLES FOR NEXT ITERATION ###### */
-
+        
+        /* #######  END SET VARIABLES FOR NEXT ITERATION ###### */
+        
         if (bRerunMD) 
         {
             /* read next frame from input trajectory */
             bNotLastFrame = read_next_frame(oenv,status,&rerun_fr);
         }
-
+        
         if (!bRerunMD || !rerun_fr.bStep)
         {
             /* increase the MD step number */
             step++;
             step_rel++;
         }
-
+        
         cycles = wallcycle_stop(wcycle,ewcSTEP);
         if (DOMAINDECOMP(cr) && wcycle)
         {
             dd_cycles_add(cr->dd,cycles,ddCyclStep);
         }
-
+        
         if (step_rel == wcycle_get_reset_counters(wcycle))
         {
             /* Reset all the counters related to performance over the run */
@@ -3014,21 +2997,21 @@
     }
     /* End of main MD loop */
     debug_gmx();
-
+    
     /* Stop the time */
     runtime_end(runtime);
-
+    
     if (bRerunMD)
     {
         close_trj(status);
     }
-
+    
     if (!(cr->duty & DUTY_PME))
     {
         /* Tell the PME only node to finish */
         gmx_pme_finish(cr);
     }
-
+    
     if (MASTER(cr))
     {
         if (bGStatEveryStep && !bRerunMD) 
@@ -3058,7 +3041,7 @@
         fprintf(fplog,"Average neighborlist lifetime: %.1f steps, std.dev.: %.1f steps\n",nlh.s1/nlh.nns,sqrt(nlh.s2/nlh.nns - sqr(nlh.s1/nlh.nns)));
         fprintf(fplog,"Average number of atoms that crossed the half buffer length: %.1f\n\n",nlh.ab/nlh.nns);
     }
-
+    
     if (shellfc && fplog)
     {
         fprintf(fplog,"Fraction of iterations that converged:           %.2f %%\n",
@@ -3066,14 +3049,13 @@
         fprintf(fplog,"Average number of force evaluations per MD step: %.2f\n\n",
                 tcount/step_rel);
     }
-
+    
     if (repl_ex_nst > 0 && MASTER(cr))
     {
         print_replica_exchange_statistics(fplog,repl_ex);
     }
-
+    
     runtime->nsteps_done = step_rel;
-
+    
     return 0;
 }
-        