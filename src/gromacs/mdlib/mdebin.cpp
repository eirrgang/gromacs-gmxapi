--- conflicted
+++ resolved
@@ -65,7 +65,6 @@
 #include "gromacs/mdtypes/state.h"
 #include "gromacs/pbcutil/pbc.h"
 #include "gromacs/pulling/pull.h"
-#include "gromacs/restraint/manager.h"
 #include "gromacs/topology/mtop_util.h"
 #include "gromacs/trajectory/energyframe.h"
 #include "gromacs/utility/arraysize.h"
@@ -279,13 +278,8 @@
         }
         else if (i == F_COM_PULL)
         {
-<<<<<<< HEAD
-            auto puller = gmx::restraint::Manager::instance();
-            md->bEner[i] = (ir->bPull && puller->contributesEnergy());
-=======
             md->bEner[i] = ((ir->bPull && pull_have_potential(ir->pull_work)) ||
                             ir->bRot);
->>>>>>> d42a815e
         }
         else if (i == F_ECONSERVED)
         {
