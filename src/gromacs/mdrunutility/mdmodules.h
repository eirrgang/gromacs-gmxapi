--- conflicted
+++ resolved
@@ -146,14 +146,6 @@
         ForceProviders *initForceProviders();
 
         /*!
-<<<<<<< HEAD
-         * \brief Add a module to the container
-         *
-         * Adding a module breaks some assumptions in the protocol of the other member
-         * functions. This should be removed to a builder class.
-         *
-         * \param module implements some sort of modular functionality for MD.
-=======
          * \brief Add a module to the container.
          *
          * An object may be added by a client to the bound MD Modules at run time.
@@ -174,7 +166,6 @@
          * some assumptions in the protocol of the other member functions. If
          * MDModules should not change after some point, we should move this
          * to a builder class.
->>>>>>> d42a815e
          */
         void add(std::shared_ptr<gmx::IMDModule> module);
 
