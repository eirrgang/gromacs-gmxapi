--- conflicted
+++ resolved
@@ -46,8 +46,6 @@
 #include <cstdlib>
 
 #include <algorithm>
-#include <iostream>
-#include "gromacs/compat/make_unique.h"
 
 #include "gromacs/commandline/filenm.h"
 #include "gromacs/compat/make_unique.h"
@@ -68,11 +66,6 @@
 #include "gromacs/mdtypes/md_enums.h"
 #include "gromacs/mdtypes/mdatom.h"
 #include "gromacs/pbcutil/pbc.h"
-<<<<<<< HEAD
-#include "gromacs/pulling/pull_internal.h"
-#include "gromacs/restraint/restraintpotential.h"
-=======
->>>>>>> d42a815e
 #include "gromacs/topology/mtop_lookup.h"
 #include "gromacs/topology/topology.h"
 #include "gromacs/utility/cstringutil.h"
@@ -176,277 +169,6 @@
     }
 }
 
-<<<<<<< HEAD
-static std::string append_before_extension(std::string pathname,
-                                           std::string to_append)
-{
-    /* Appends to_append before last '.' in pathname */
-    size_t extPos = pathname.find_last_of('.');
-    if (extPos == std::string::npos)
-    {
-        return pathname + to_append;
-    }
-    else
-    {
-        return pathname.substr(0, extPos) + to_append +
-               pathname.substr(extPos, std::string::npos);
-    }
-}
-
-static void pull_print_group_x(FILE *out, ivec dim,
-                               const pull_group_work_t *pgrp)
-{
-    int m;
-
-    for (m = 0; m < DIM; m++)
-    {
-        if (dim[m])
-        {
-            fprintf(out, "\t%g", pgrp->x[m]);
-        }
-    }
-}
-
-static void pull_print_coord_dr_components(FILE *out, const ivec dim, const dvec dr)
-{
-    for (int m = 0; m < DIM; m++)
-    {
-        if (dim[m])
-        {
-            fprintf(out, "\t%g", dr[m]);
-        }
-    }
-}
-
-static void pull_print_coord_dr(FILE *out, const pull_coord_work_t *pcrd,
-                                gmx_bool bPrintRefValue,
-                                gmx_bool bPrintComponents)
-{
-    double unit_factor = pull_conversion_factor_internal2userinput(&pcrd->params);
-
-    fprintf(out, "\t%g", pcrd->value*unit_factor);
-
-    if (bPrintRefValue)
-    {
-        fprintf(out, "\t%g", pcrd->value_ref*unit_factor);
-    }
-
-    if (bPrintComponents)
-    {
-        pull_print_coord_dr_components(out, pcrd->params.dim, pcrd->dr01);
-        if (pcrd->params.ngroup >= 4)
-        {
-            pull_print_coord_dr_components(out, pcrd->params.dim, pcrd->dr23);
-        }
-        if (pcrd->params.ngroup >= 6)
-        {
-            pull_print_coord_dr_components(out, pcrd->params.dim, pcrd->dr45);
-        }
-    }
-}
-
-static void pull_print_x(FILE *out,
-                         const pull_t *pull,
-                         double t)
-{
-    int c;
-
-    fprintf(out, "%.4f", t);
-
-    for (c = 0; c < pull->ncoord; c++)
-    {
-        pull_coord_work_t *pcrd;
-
-        pcrd = &pull->coord[c];
-
-        pull_print_coord_dr(out, pcrd,
-                            pull->params.bPrintRefValue && pcrd->params.eType != epullEXTERNAL,
-                            pull->params.bPrintComp);
-
-        if (pull->params.bPrintCOM)
-        {
-            if (pcrd->params.eGeom == epullgCYL)
-            {
-                pull_print_group_x(out, pcrd->params.dim, &pull->dyna[c]);
-            }
-            else
-            {
-                pull_print_group_x(out, pcrd->params.dim,
-                                   &pull->group[pcrd->params.group[0]]);
-            }
-            for (int g = 1; g < pcrd->params.ngroup; g++)
-            {
-                pull_print_group_x(out, pcrd->params.dim, &pull->group[pcrd->params.group[g]]);
-            }
-        }
-    }
-    fprintf(out, "\n");
-}
-
-static void pull_print_f(FILE *out,
-                         const pull_t *pull,
-                         double t)
-{
-    int c;
-
-    fprintf(out, "%.4f", t);
-
-    for (c = 0; c < pull->ncoord; c++)
-    {
-        fprintf(out, "\t%g", pull->coord[c].f_scal);
-    }
-    fprintf(out, "\n");
-}
-
-void pull_print_output(const pull_t *pull,
-                       gmx_int64_t step,
-                       double time)
-{
-    GMX_ASSERT(pull->numExternalPotentialsStillToBeAppliedThisStep == 0, "pull_print_output called before all external pull potentials have been applied");
-
-    if ((pull->params.nstxout != 0) && (step % pull->params.nstxout == 0))
-    {
-        pull_print_x(pull->out_x, pull, time);
-    }
-
-    if ((pull->params.nstfout != 0) && (step % pull->params.nstfout == 0))
-    {
-        pull_print_f(pull->out_f, pull, time);
-    }
-}
-
-static void set_legend_for_coord_components(const pull_coord_work_t *pcrd, int coord_index, char **setname, int *nsets_ptr)
-{
-    /*  Loop over the distance vectors and print their components. Each vector is made up of two consecutive groups. */
-    for (int g = 0; g < pcrd->params.ngroup; g += 2)
-    {
-        /* Loop over the components */
-        for (int m  = 0; m < DIM; m++)
-        {
-            if (pcrd->params.dim[m])
-            {
-                char legend[STRLEN];
-
-                if (g == 0 && pcrd->params.ngroup <= 2)
-                {
-                    /*  For the simplest case we print a simplified legend without group indices, just the cooordinate index
-                        and which dimensional component it is. */
-                    sprintf(legend, "%d d%c", coord_index + 1, 'X' + m);
-                }
-                else
-                {
-                    /* Otherwise, print also the group indices (relative to the coordinate, not the global ones). */
-                    sprintf(legend, "%d g %d-%d d%c", coord_index + 1, g + 1, g + 2, 'X' + m);
-                }
-
-                setname[*nsets_ptr] = gmx_strdup(legend);
-                (*nsets_ptr)++;
-            }
-        }
-    }
-}
-
-static FILE *open_pull_out(const char *fn, struct pull_t *pull,
-                           const gmx_output_env_t *oenv,
-                           gmx_bool bCoord, unsigned long Flags)
-{
-    FILE  *fp;
-    int    nsets, c, m;
-    char **setname, buf[50];
-
-    if (Flags & MD_APPENDFILES)
-    {
-        fp = gmx_fio_fopen(fn, "a+");
-    }
-    else
-    {
-        fp = gmx_fio_fopen(fn, "w+");
-        if (bCoord)
-        {
-            sprintf(buf, "Position (nm%s)", pull->bAngle ? ", deg" : "");
-            xvgr_header(fp, "Pull COM",  "Time (ps)", buf,
-                        exvggtXNY, oenv);
-        }
-        else
-        {
-            sprintf(buf, "Force (kJ/mol/nm%s)", pull->bAngle ? ", kJ/mol/rad" : "");
-            xvgr_header(fp, "Pull force", "Time (ps)", buf,
-                        exvggtXNY, oenv);
-        }
-
-        /* With default mdp options only the actual coordinate value is printed (1),
-         * but optionally the reference value (+ 1),
-         * the group COMs for all the groups (+ ngroups_max*DIM)
-         * and the components of the distance vectors can be printed (+ (ngroups_max/2)*DIM).
-         */
-        snew(setname, pull->ncoord*(1 + 1 + c_pullCoordNgroupMax*DIM + c_pullCoordNgroupMax/2*DIM));
-
-        nsets = 0;
-        for (c = 0; c < pull->ncoord; c++)
-        {
-            if (bCoord)
-            {
-                /* The order of this legend should match the order of printing
-                 * the data in print_pull_x above.
-                 */
-
-                /* The pull coord distance */
-                sprintf(buf, "%d", c+1);
-                setname[nsets] = gmx_strdup(buf);
-                nsets++;
-                if (pull->params.bPrintRefValue &&
-                    pull->coord[c].params.eType != epullEXTERNAL)
-                {
-                    sprintf(buf, "%d ref", c+1);
-                    setname[nsets] = gmx_strdup(buf);
-                    nsets++;
-                }
-                if (pull->params.bPrintComp)
-                {
-                    set_legend_for_coord_components(&pull->coord[c], c, setname, &nsets);
-                }
-
-                if (pull->params.bPrintCOM)
-                {
-                    for (int g = 0; g < pull->coord[c].params.ngroup; g++)
-                    {
-                        /* Legend for reference group position */
-                        for (m = 0; m < DIM; m++)
-                        {
-                            if (pull->coord[c].params.dim[m])
-                            {
-                                sprintf(buf, "%d g %d %c", c+1, g + 1, 'X'+m);
-                                setname[nsets] = gmx_strdup(buf);
-                                nsets++;
-                            }
-                        }
-                    }
-                }
-            }
-            else
-            {
-                /* For the pull force we always only use one scalar */
-                sprintf(buf, "%d", c+1);
-                setname[nsets] = gmx_strdup(buf);
-                nsets++;
-            }
-        }
-        if (nsets > 1)
-        {
-            xvgr_legend(fp, nsets, (const char**)setname, oenv);
-        }
-        for (c = 0; c < nsets; c++)
-        {
-            sfree(setname[c]);
-        }
-        sfree(setname);
-    }
-
-    return fp;
-}
-
-=======
->>>>>>> d42a815e
 /* Apply forces in a mass weighted fashion for part of the pull group */
 static void apply_forces_grp_part(const pull_group_work_t *pgrp,
                                   int ind_start, int ind_end,
@@ -1761,12 +1483,6 @@
     pull->numExternalPotentialsStillToBeAppliedThisStep--;
 }
 
-<<<<<<< HEAD
-/* Calculate the pull potential and scalar force for a pull coordinate */
-static void do_pull_pot_coord(struct pull_t *pull, int coord_ind, const t_pbc *pbc,
-                              double t, real lambda,
-                              real *V, tensor vir, real *dVdl)
-=======
 /* Calculate the pull potential and scalar force for a pull coordinate.
  * Returns the vector forces for the pull coordinate.
  */
@@ -1774,7 +1490,6 @@
 do_pull_pot_coord(struct pull_t *pull, int coord_ind, t_pbc *pbc,
                   double t, real lambda,
                   real *V, tensor vir, real *dVdl)
->>>>>>> d42a815e
 {
     pull_coord_work_t &pcrd = pull->coord[coord_ind];
 
@@ -1782,13 +1497,7 @@
 
     double dev = get_pull_coord_deviation(pull, coord_ind, pbc, t);
 
-<<<<<<< HEAD
-    // only called here? move a level inwards
-    // pull->coord_scalar_force_and_potential(pull, coord_ind, pbc, t, lambda, V, dVdl)
-    dev = get_pull_coord_deviation(pull, coord_ind, pbc, t);
-=======
     calc_pull_coord_scalar_force_and_potential(&pcrd, dev, lambda, V, dVdl);
->>>>>>> d42a815e
 
     PullCoordVectorForces pullCoordForces = calculateVectorForces(pcrd);
 
@@ -1797,17 +1506,11 @@
     return pullCoordForces;
 }
 
-<<<<<<< HEAD
-real pull_potential(struct pull_t *pull, const t_mdatoms *md, const t_pbc *pbc,
-                    const t_commrec *cr, double t, real lambda,
-                    const rvec *x, rvec *f, tensor vir, real *dvdlambda)
-=======
 real pull_potential(struct pull_t *pull, const t_mdatoms *md, t_pbc *pbc,
                     const t_commrec *cr, double t, real lambda,
                     const rvec *x, gmx::ForceWithVirial *force, real *dvdlambda)
->>>>>>> d42a815e
-{
-    real V = 0; // Potential energy contribution
+{
+    real V = 0;
 
     assert(pull != nullptr);
 
@@ -1819,7 +1522,6 @@
 
     if (pull->comm.bParticipate)
     {
-        // Accumulate work due to restraint
         real dVdl = 0;
 
         pull_calc_coms(cr, pull, md, pbc, t, x, nullptr);
