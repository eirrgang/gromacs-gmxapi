--- conflicted
+++ resolved
@@ -368,7 +368,6 @@
         how-to/visualize.rst
         install-guide/index.rst
         release-notes/index.rst
-<<<<<<< HEAD
         release-notes/highlights.rst
         release-notes/features.rst
         release-notes/performance.rst
@@ -378,9 +377,7 @@
         release-notes/deprecated-functionality.rst
         release-notes/portability.rst
         release-notes/miscellaneous.rst
-=======
         release-notes/2019/2019.2.rst
->>>>>>> 39cd3a33
         release-notes/2019/2019.1.rst
         release-notes/2019/major/highlights.rst
         release-notes/2019/major/features.rst
