--- conflicted
+++ resolved
@@ -41,8 +41,5 @@
    terminology
    environment-variables
    floating-point
-<<<<<<< HEAD
-   deprecation-policy
-=======
    security
->>>>>>> b51dbae2
+   deprecation-policy