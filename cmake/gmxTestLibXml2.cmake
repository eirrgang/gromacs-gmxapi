--- conflicted
+++ resolved
@@ -45,14 +45,13 @@
 include(CheckIncludeFiles)
 include(gmxOptionUtilities)
 function(GMX_TEST_LIBXML2 VARIABLE)
-<<<<<<< HEAD
     if(NOT LIBXML2_FOUND)
         set(${VARIABLE} OFF PARENT_SCOPE)
 	return()
     endif()
 
     if(HAVE_ZLIB)
-        set(LIBXML2_LIBRARIES "${LIBXML2_LIBRARIES}" z PARENT_SCOPE) #not needed for dynamic but does not hurt
+        set(LIBXML2_LIBRARIES "${LIBXML2_LIBRARIES};${ZLIB_LIBRARIES}" PARENT_SCOPE) #not needed for dynamic but does not hurt
     endif()
 
     string(TOUPPER "${CMAKE_BUILD_TYPE}" _cmake_build_type)
@@ -82,30 +81,6 @@
 		unset(LIBXML2_INCL_OK CACHE)
 		check_include_files("libxml/parser.h" LIBXML2_INCL_OK)
 		set(LIBXML2_INCLUDE_DIR "${LIBXML2_INCLUDE_DIR};${ICONV_INCLUDE_DIR}" CACHE PATH "Libxml2 include path" FORCE)
-=======
-    if(LIBXML2_FOUND)
-        gmx_check_if_changed(_do_libxml2_recompile LIBXML2_INCLUDE_DIR LIBXML2_LIBRARIES)
-        if(_do_libxml2_recompile)
-            unset(LIBXML2_LINKS_OK CACHE)
-        endif()
-        if(HAVE_ZLIB)
-            set(LIBXML2_LIBRARIES "${LIBXML2_LIBRARIES};${ZLIB_LIBRARIES}" PARENT_SCOPE) #not needed for dynamic but does not hurt
-        endif()
-        check_library_exists("${LIBXML2_LIBRARIES}" "xmlTextWriterEndAttribute" "" LIBXML2_LINKS_OK)
-        if(LIBXML2_LINKS_OK)
-            #check that xml headers can be included
-            set(CMAKE_REQUIRED_INCLUDES "${LIBXML2_INCLUDE_DIR}")
-            check_include_files("libxml/parser.h" LIBXML2_INCL_OK)
-            if(NOT LIBXML2_INCL_OK)
-                #xml headers depend on iconv.h. Test whether adding its path fixes the problem
-                find_path(ICONV_INCLUDE_DIR iconv.h)
-                if(ICONV_INCLUDE_DIR)
-                    set(CMAKE_REQUIRED_INCLUDES "${LIBXML2_INCLUDE_DIR};${ICONV_INCLUDE_DIR}")
-                    unset(LIBXML2_INCL_OK CACHE)
-                    check_include_files("libxml/parser.h" LIBXML2_INCL_OK)
-                    set(LIBXML2_INCLUDE_DIR "${LIBXML2_INCLUDE_DIR};${ICONV_INCLUDE_DIR}" CACHE PATH "Libxml2 include path" FORCE)
-                endif()
->>>>>>> a61f2af5
             endif()
         endif()
 	set(${VARIABLE} ${LIBXML2_INCL_OK} PARENT_SCOPE)
