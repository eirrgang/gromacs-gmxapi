--- conflicted
+++ resolved
@@ -22,11 +22,7 @@
 # machine with no git. 
 #
 # NOTE: when releasing the "-dev" suffix needs to be stripped off!
-<<<<<<< HEAD
 set(PROJECT_VERSION "5.0-dev")
-=======
-set(PROJECT_VERSION "4.6.1-dev")
->>>>>>> 385e1b46
 set(CUSTOM_VERSION_STRING ""
     CACHE STRING "Custom version string (if empty, use hard-coded default)")
 mark_as_advanced(CUSTOM_VERSION_STRING)
@@ -35,15 +31,9 @@
 endif (CUSTOM_VERSION_STRING)
 set(SOVERSION 6)
 # It is a bit irritating, but this has to be set separately for now!
-<<<<<<< HEAD
 SET(CPACK_PACKAGE_VERSION_MAJOR "5")
 SET(CPACK_PACKAGE_VERSION_MINOR "0")
 #SET(CPACK_PACKAGE_VERSION_PATCH "0")
-=======
-SET(CPACK_PACKAGE_VERSION_MAJOR "4")
-SET(CPACK_PACKAGE_VERSION_MINOR "6")
-SET(CPACK_PACKAGE_VERSION_PATCH "1")
->>>>>>> 385e1b46
 
 # The numerical gromacs version. It is 40600 for 4.6.0.
 # The #define GMX_VERSION in gmx_header_config_h is set to this value.
