--- conflicted
+++ resolved
@@ -1,37 +1,3 @@
-#
-# This file is part of the GROMACS molecular simulation package.
-#
-# Copyright (c) 2012, by the GROMACS development team, led by
-# David van der Spoel, Berk Hess, Erik Lindahl, and including many
-# others, as listed in the AUTHORS file in the top-level source
-# directory and at http://www.gromacs.org.
-#
-# GROMACS is free software; you can redistribute it and/or
-# modify it under the terms of the GNU Lesser General Public License
-# as published by the Free Software Foundation; either version 2.1
-# of the License, or (at your option) any later version.
-#
-# GROMACS is distributed in the hope that it will be useful,
-# but WITHOUT ANY WARRANTY; without even the implied warranty of
-# MERCHANTABILITY or FITNESS FOR A PARTICULAR PURPOSE.  See the GNU
-# Lesser General Public License for more details.
-#
-# You should have received a copy of the GNU Lesser General Public
-# License along with GROMACS; if not, see
-# http://www.gnu.org/licenses, or write to the Free Software Foundation,
-# Inc., 51 Franklin Street, Fifth Floor, Boston, MA  02110-1301  USA.
-#
-# If you want to redistribute modifications to GROMACS, please
-# consider that scientific software is very special. Version
-# control is crucial - bugs must be traceable. We will be happy to
-# consider code for inclusion in the official distribution, but
-# derived work must not be called official GROMACS. Details are found
-# in the README & COPYING files - if they are missing, get the
-# official version at http://www.gromacs.org.
-#
-# To help us fund GROMACS development, we humbly ask that you cite
-# the research papers on the package. Check out http://www.gromacs.org.
-#
 cmake_minimum_required(VERSION 2.8)
 # Keep CMake suitably quiet on Cygwin
 set(CMAKE_LEGACY_CYGWIN_WIN32 0) # Remove when CMake >= 2.8.4 is required
@@ -57,11 +23,7 @@
 # machine with no git. 
 #
 # NOTE: when releasing the "-dev" suffix needs to be stripped off!
-<<<<<<< HEAD
 set(PROJECT_VERSION "5.0-dev")
-=======
-set(PROJECT_VERSION "4.6-beta2-dev")
->>>>>>> c5706f32
 set(CUSTOM_VERSION_STRING ""
     CACHE STRING "Custom version string (if empty, use hard-coded default)")
 mark_as_advanced(CUSTOM_VERSION_STRING)
@@ -147,25 +109,6 @@
 endif()
 
 ########################################################################
-<<<<<<< HEAD
-=======
-# User input options - enable C++ - before any CXX flags are changed   #
-########################################################################
-
-# decide on GPU settings based on user-settings and GPU/CUDA detection
-include(gmxManageGPU)
-
-# TODO: move OpenMM to contrib
-option(GMX_OPENMM "Accelerated execution on GPUs through the OpenMM library (not fully supported)" OFF)
-mark_as_advanced(GMX_OPENMM)
-
-option(GMX_FORCE_CXX "Enable C++ compilation even if not necessary" OFF)
-mark_as_advanced(GMX_FORCE_CXX)
-
-if(GMX_GPU OR GMX_OPENMM OR GMX_FORCE_CXX)
-    enable_language(CXX)
-endif()
->>>>>>> c5706f32
 set(CMAKE_PREFIX_PATH "" CACHE STRING "Extra locations to search for external libraries and tools (give directory without lib, bin, or include)")
 # Fix stupid flags on Windows
 ########################################################################
@@ -222,7 +165,9 @@
 # decide on GPU settings based on user-settings and GPU/CUDA detection
 include(gmxManageGPU)
 
+# TODO: move OpenMM to contrib
 option(GMX_OPENMM "Accelerated execution on GPUs through the OpenMM library (rerun cmake after changing to see relevant options)" OFF)
+mark_as_advanced(GMX_OPENMM)
 
 include(gmxDetectAcceleration)
 if(NOT DEFINED GMX_CPU_ACCELERATION)
@@ -764,31 +709,16 @@
         GMX_TEST_CFLAG(MSVC_SSE2_CFLAG "/arch:SSE2" GROMACS_C_FLAGS)
     endif(NOT GNU_SSE4_CFLAG AND NOT MSVC_SSE4_CFLAG)
 
-<<<<<<< HEAD
     GMX_TEST_CXXFLAG(GNU_SSE4_CXXFLAG "-msse4.1" GROMACS_CXX_FLAG)
     if (NOT GNU_SSE4_CXXFLAG)
        GMX_TEST_CXXFLAG(MSVC_SSE4_CXXFLAG "/arch:SSE4.1" GROMACS_CXX_FLAGS)
     endif(NOT GNU_SSE4_CXXFLAG)
     if (NOT GNU_SSE4_CXXFLAG AND NOT MSVC_SSE4_CXXFLAG)
-        message(WARNING "No C++ SSE4.1 flag found. Consider a newer compiler, or disable SSE4.1 for slightly lower performance.")
+        message(WARNING "No C++ SSE4.1 flag found. Consider a newer compiler, or use SSE2 for slightly lower performance.")
         # Not surprising if we end up here! MSVC current does not support the SSE4.1 flag. However, it appears to accept SSE4.1
         # intrinsics when SSE2 support is enabled, so we try that instead.
         GMX_TEST_CXXFLAG(MSVC_SSE2_CXXFLAG "/arch:SSE2" GROMACS_CXX_FLAGS)
     endif(NOT GNU_SSE4_CXXFLAG AND NOT MSVC_SSE4_CXXFLAG)
-=======
-    if (CMAKE_CXX_COMPILER_LOADED)
-        GMX_TEST_CXXFLAG(GNU_SSE4_CXXFLAG "-msse4.1" GROMACS_CXX_FLAG)
-        if (NOT GNU_SSE4_CXXFLAG)
-            GMX_TEST_CXXFLAG(MSVC_SSE4_CXXFLAG "/arch:SSE4.1" GROMACS_CXX_FLAGS)
-        endif(NOT GNU_SSE4_CXXFLAG)
-        if (NOT GNU_SSE4_CXXFLAG AND NOT MSVC_SSE4_CXXFLAG) 
-            message(WARNING "No C++ SSE4.1 flag found. Consider a newer compiler, or use SSE2 for slightly lower performance.")
-            # Not surprising if we end up here! MSVC current does not support the SSE4.1 flag. However, it appears to accept SSE4.1
-            # intrinsics when SSE2 support is enabled, so we try that instead.
-            GMX_TEST_CXXFLAG(MSVC_SSE2_CXXFLAG "/arch:SSE2" GROMACS_CXX_FLAGS)
-        endif(NOT GNU_SSE4_CXXFLAG AND NOT MSVC_SSE4_CXXFLAG)
-    endif()
->>>>>>> c5706f32
 
     # This must come after we have added the -msse4.1 flag on some platforms.
     check_include_file(smmintrin.h  HAVE_SMMINTRIN_H ${GROMACS_C_FLAGS})
